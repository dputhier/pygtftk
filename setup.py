--- conflicted
+++ resolved
@@ -87,26 +87,6 @@
 for i in cmd_src_list:
     print(i)
 
-# print(cmd_src_list)
-
-<<<<<<< HEAD
-if platform == "darwin":
-    vars = sysconfig.get_config_vars()
-    vars['LDSHARED'] = vars['LDSHARED'].replace('-bundle', '-dynamiclib')
-    dyn_lib_compil = ['-shared']
-else:
-    dyn_lib_compil = ['-shared']
-
-extra_compile_args = ['-Ipygtftk/src/libgtftk',
-                      '-O3',
-                      '-Wall',
-                      '-fPIC',
-                      '-fcommon',
-                      '-shared',
-                      '-MMD',
-                      '-MP',
-                      '-fmessage-length=0'] + dyn_lib_compil
-=======
 if PY2:
     if platform == "darwin":
         vars = sysconfig.get_config_vars()
@@ -138,7 +118,6 @@
                           '-MMD',
                           '-MP',
                           '-fmessage-length=0'] + dyn_lib_compil
->>>>>>> 8b00e334
 
 lib_pygtftk = Extension(name='pygtftk/lib/libgtftk',
                         include_dirs=[
