name: pygtftk

channels:
- conda-forge
- bioconda
- defaults

dependencies:
- python >=3.5,<3.7
- GitPython >=2.1.8
- pyparsing
- bedtools ==2.27.1
- cloudpickle >=0.4.0
- ftputil >=3.3.1,<4.0.0
- pandas >=0.23.3
- scipy >=1.1.0
- pybedtools >=0.7.8
- bats
- pyyaml >=3.12
- requests >=2.13.0
- cffi >=1.10.0
- pyparsing >=2.2.0
- biopython >=1.69
- zlib >=1.2.11
- matplotlib >=2.0.2
- plotnine >=0.4.0
- pyBigWig >=0.3.12
<<<<<<< HEAD
- nose
=======
- cython
>>>>>>> 0d46dd50
<|MERGE_RESOLUTION|>--- conflicted
+++ resolved
@@ -25,8 +25,4 @@
 - matplotlib >=2.0.2
 - plotnine >=0.4.0
 - pyBigWig >=0.3.12
-<<<<<<< HEAD
-- nose
-=======
-- cython
->>>>>>> 0d46dd50
+- cython