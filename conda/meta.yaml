package:
  name: pygtftk
  version: "0.9.1"

source:
  #todo

build:
  #todo

requirements:
  build:
    - GitPython >=2.1.8
    - python >=3.6
    - pyparsing
    - argparse
    - bedtools ==2.27.1
    - cloudpickle >=0.4.0
    - ftputil >=3.3.1,<4.0.0
    - pandas >=0.23.3
    - scipy >=1.1.0
    - pybedtools >=0.7.8
    - pybigwig >=0.3.10
    - pysam >=0.9.1.4
    - pyyaml >=3.12
    - gcc >=4.8.5
    - requests >=2.13.0
    - cffi >=1.10.0
    - pyparsing >=2.2.0
    - biopython >=1.69
    - zlib >=1.2.11
    - matplotlib >=2.0.2
    - plotnine >=0.4.0
<<<<<<< HEAD
    - unzip
    - gawk
=======
    - pip:
      - future
      - sphinxcontrib-programoutput
>>>>>>> 8b00e334

  run:
    - GitPython >=2.1.8
    - python >=3.6
    - pyparsing
    - argparse
    - bedtools ==2.27.1
    - cloudpickle >=0.4.0
    - ftputil >=3.3.1,<4.0.0
    - pandas >=0.23.3
    - scipy >=1.1.0
    - pybedtools >=0.7.8
    - pybigwig >=0.3.10
    - pysam >=0.9.1.4
    - pyyaml >=3.12
    - gcc >=4.8.5
    - requests >=2.13.0
    - cffi >=1.10.0
    - pyparsing >=2.2.0
    - biopython >=1.69
    - zlib >=1.2.11
    - matplotlib >=2.0.2
    - plotnine >=0.4.0
<<<<<<< HEAD
    - unzip
    - gawk
=======
    - pip:
      - future
>>>>>>> 8b00e334

test:
  commands:
    # You can put additional test commands to be run here.

about:
  home: https://github.com/dputhier/pygtftk
  license: MIT
  summary: 'The gtftk suite.'

<|MERGE_RESOLUTION|>--- conflicted
+++ resolved
@@ -31,14 +31,8 @@
     - zlib >=1.2.11
     - matplotlib >=2.0.2
     - plotnine >=0.4.0
-<<<<<<< HEAD
-    - unzip
-    - gawk
-=======
     - pip:
       - future
-      - sphinxcontrib-programoutput
->>>>>>> 8b00e334
 
   run:
     - GitPython >=2.1.8
@@ -62,13 +56,8 @@
     - zlib >=1.2.11
     - matplotlib >=2.0.2
     - plotnine >=0.4.0
-<<<<<<< HEAD
-    - unzip
-    - gawk
-=======
     - pip:
       - future
->>>>>>> 8b00e334
 
 test:
   commands:
