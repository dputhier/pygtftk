--- conflicted
+++ resolved
@@ -1,8 +1,4 @@
-<<<<<<< HEAD
-{% set version = "0.9.9" %}
-=======
 {% set version = "0.9.10" %}
->>>>>>> 8db00259
 
 package:
   name: pygtftk
@@ -25,26 +21,6 @@
   - setuptools
   - zlib
   run:
-<<<<<<< HEAD
-    - python >=3.5,<3.7
-    - argparse
-    - bedtools >=2.23
-    - cloudpickle >=0.4.0
-    - ftputil >=3.3.1,<4.0.0
-    - numpy
-    - pandas >=0.23.3
-    - scipy >=1.1.0
-    - pybedtools >=0.7.8
-    - pybigwig >=0.3
-    - pyyaml >=3.12
-    - requests >=2.13.0
-    - cffi >=1.10.0
-    - pyparsing >=2.2.0
-    - biopython >=1.69
-    - matplotlib >=2.0.2
-    - plotnine >=0.4.0
-    - future
-=======
   - python >=3.5,<3.7
   - bedtools ==2.23
   - cloudpickle >=0.4.0
@@ -63,7 +39,6 @@
   - plotnine >=0.4.0
   - future
   - nose
->>>>>>> 8db00259
 
 test:
   imports:
