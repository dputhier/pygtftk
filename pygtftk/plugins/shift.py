#!/usr/bin/env python

import argparse
import os
import sys

from pygtftk import arg_formatter
from pygtftk.arg_formatter import chromFileAsDict
from pygtftk.cmd_object import CmdObject
from pygtftk.gtf_interface import GTF
from pygtftk.utils import GTFtkError
from pygtftk.utils import close_properly

__updated__ = "2018-01-20"
__doc__ = """
 Transpose coordinates in 3' or 5' direction.
"""

__notes__ = """
 -- By default shift is not strand specific. Meaning that if -\shift-value is set to 10, all coordinates will be moved 10 bases in 5' direction relative to the forward/watson/plus/top strand.
 -- Use a negative value to shift in 3' direction, a positive value to shift in 5' direction.
 -- If -\-stranded is true, features are transposed in 5' direction relative to their associated strand.
 -- By default, features are not allowed to go outside the genome coordinates. In the current implementation, in case this would happen (using a very large -\shift-value), feature would accumulate at the ends of chromosomes irrespectively of gene or transcript structures giving rise, ultimately, to several exons from the same transcript having the same starts or ends. 
<<<<<<< HEAD
 -- One can forced features to go outside the genome and ultimately dissapear with large -\-shift-value by using -a.
=======
 -- One can forced features to go outside the genome and ultimatly dissapear with large -\-shift-value by using -a.
 -- -\-chrom-info may also accept 'mm8', 'mm9', 'mm10', 'hg19', 'hg38', 'rn3' or 'rn4'. In this case the 
 corresponding size of conventional chromosomes are used. ChrM is not used.
>>>>>>> 0d46dd50
"""


def make_parser():
    """The program CLI."""
    parser = argparse.ArgumentParser(add_help=True)

    parser_grp = parser.add_argument_group('Arguments')

    parser_grp.add_argument('-i', '--inputfile',
                            help="Path to the GTF file. Default to STDIN",
                            default=sys.stdin,
                            metavar="GTF",
                            type=arg_formatter.FormattedFile(mode='r', file_ext=('gtf', 'gtf.gz')))

    parser_grp.add_argument('-o', '--outputfile',
                            help="Output file.",
                            default=sys.stdout,
                            metavar="GTF",
                            type=arg_formatter.FormattedFile(mode='w', file_ext=('gtf')))

    parser_grp.add_argument('-s', '--shift-value',
                            help="Shift coordinate by s nucleotides.",
                            default=0,
                            type=int,
                            required=True)

    parser_grp.add_argument('-d', '--stranded',
                            help="By default shift not .",
                            action="store_true")

    parser_grp.add_argument('-a', '--allow-outside',
                            help="Accept the partial or total disappearance of a feature upon shifting.",
                            action="store_true")

    parser_grp.add_argument('-c', '--chrom-info',
                            help="Tabulated two-columns file. Chromosomes"
                                 " as column 1 and sizes as"
                                 " column 2 ",
                            default=None,
                            metavar="CHROMINFO",
                            action=chromFileAsDict,
                            required=True)

    return parser


def shift(inputfile=None,
          outputfile=None,
          shift_value=None,
          chrom_info=None,
          stranded=False,
          allow_outside=False):
    """Shift coordinates in 3' or 5' direction.
    """

    gtf = GTF(inputfile, check_ensembl_format=False)

    chrom_list_gtf = gtf.get_chroms(nr=True)

    for chr in chrom_list_gtf:
        if chr not in chrom_info:
            raise GTFtkError("Chromosome " + chr + " was not found in chrom-info file.")

    for i in gtf:
        size = i.end - i.start + 1
        if not stranded:
            new_start = i.start + shift_value
            new_end = i.end + shift_value
        else:
            if i.strand == "-":
                new_start = i.start - shift_value
                new_end = i.end - shift_value
            else:
                new_start = i.start + shift_value
                new_end = i.end + shift_value

        # Feature is going outside genome in left direction
        if not allow_outside:
            if new_start < 1:
                new_start = 1
                new_end = size

            # Feature is going outside genome in right direction
            if new_end > int(chrom_info[i.chrom]):
                new_end = int(chrom_info[i.chrom])
                new_start = new_end - size + 1
        else:
            if new_start < 1:
                new_start = 1
                if new_end < 1:
                    new_end = None

            # Feature is going outside genome in right direction
            if new_end > int(chrom_info[i.chrom]):
                new_end = int(chrom_info[i.chrom])
                if new_start > int(chrom_info[i.chrom]):
                    new_start = None

        if new_start is not None and new_end is not None:
            i.start = new_start
            i.end = new_end
            i.write(outputfile)

    close_properly(outputfile, inputfile)


def main():
    myparser = make_parser()
    args = myparser.parse_args()
    args = dict(args.__dict__)
    shift(**args)


if __name__ == '__main__':
    main()

else:

    test = '''
    
    # shift: load dataset
    @test "shift_0" {
     result=`gtftk get_example -f '*' -d simple`
      [ "$result" = "" ]
    }
    
    #shift
    @test "shift_1" {
     result=`gtftk get_example|  gtftk shift -s -10 -c simple.chromInfo | head -n 1| cut -f 4`
      [ "$result" -eq 115 ]
    }
    
    #shift
    @test "shift_2" {
     result=`gtftk get_example|  gtftk shift -s -10 -c simple.chromInfo | head -n 1| cut -f 5`
      [ "$result" -eq 128 ]
    }

    #shift
    @test "shift_3" {
     result=`gtftk get_example|  gtftk shift -s 10 -c simple.chromInfo | head -n 1| cut -f 4`
      [ "$result" -eq 135 ]
    }

    #shift
    @test "shift_4" {
     result=`gtftk get_example|  gtftk shift -s 10 -c simple.chromInfo | head -n 1| cut -f 5`
      [ "$result" -eq 148 ]
    }


    #shift
    @test "shift_5" {
     result=`gtftk get_example|  gtftk shift -s -10 -c simple.chromInfo | head -n 1| cut -f 5`
      [ "$result" -eq 128 ]
    }

    #shift
    @test "shift_5" {
     result=`gtftk get_example|  gtftk shift -s -10 -d -c simple.chromInfo | head -n 1| cut -f 5`
      [ "$result" -eq 128 ]
    }


    '''

    cmd = CmdObject(name="shift",
                    message="Transpose coordinates.",
                    parser=make_parser(),
                    fun=os.path.abspath(__file__),
                    desc=__doc__,
                    group="coordinates",
                    updated=__updated__,
                    notes=__notes__,
                    test=test)<|MERGE_RESOLUTION|>--- conflicted
+++ resolved
@@ -21,13 +21,9 @@
  -- Use a negative value to shift in 3' direction, a positive value to shift in 5' direction.
  -- If -\-stranded is true, features are transposed in 5' direction relative to their associated strand.
  -- By default, features are not allowed to go outside the genome coordinates. In the current implementation, in case this would happen (using a very large -\shift-value), feature would accumulate at the ends of chromosomes irrespectively of gene or transcript structures giving rise, ultimately, to several exons from the same transcript having the same starts or ends. 
-<<<<<<< HEAD
- -- One can forced features to go outside the genome and ultimately dissapear with large -\-shift-value by using -a.
-=======
  -- One can forced features to go outside the genome and ultimatly dissapear with large -\-shift-value by using -a.
  -- -\-chrom-info may also accept 'mm8', 'mm9', 'mm10', 'hg19', 'hg38', 'rn3' or 'rn4'. In this case the 
  corresponding size of conventional chromosomes are used. ChrM is not used.
->>>>>>> 0d46dd50
 """
 
 
