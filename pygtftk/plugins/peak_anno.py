#
# # FOR MY JUPYTER KERNEL TESTING ONLY
# import os
# os.getcwd()
# os.chdir('/home/ferre/anaconda3/lib/python3.6/site-packages/pygtftk-0.9.8-py3.6-linux-x86_64.egg/pygtftk')
#
#
#
# # WIP : this is used during development to import Cython code
# import pyximport; pyximport.install(reload_support=True)


# !/usr/bin/env python
from __future__ import division
from __future__ import print_function

import argparse
import os
import re
import sys
import warnings

import numpy as np
import pandas as pd
import pybedtools
from plotnine import (ggplot, aes, position_dodge,
                      geom_bar, ylab, theme, element_blank, element_text, geom_text, geom_errorbar)

from pygtftk import arg_formatter
from pygtftk.bedtool_extension import BedTool
from pygtftk.cmd_object import CmdObject
from pygtftk.gtf_interface import GTF
from pygtftk.utils import chrom_info_as_dict
from pygtftk.utils import close_properly
from pygtftk.utils import make_outdir_and_file
from pygtftk.utils import message

__updated__ = "2018-12-20"
__doc__ = """
 Annotate peaks (in bed format) with region sets computed on the
 fly from a GTF file  (e.g promoter, tts, gene body, UTR...). The midpoint of
 each peak is considered and intersected iteratively with region sets. A binomial
 p-value is computed based on hypothesized probability of success p (fraction of genome covered by the
 feature f), the number of trials (number of peaks) and the number of successes (number of intersections).



ADD SUMMARY OT SHUFFLES HERE

Annotate peak in bed format with region sets.

Each feature is randomly shuffled across the genome (inter-region lengths are also considered)
as well as the peaks, and the probability of intersection under the nulll hypothesis (peak and this feature are independant)
You can discover functional associations this way



 """

__notes__ = """
 -- Genome size is computed from the provided chromInfo file (-c). It should thus only contain ordinary chromosomes.

 -- The program produces two pdf files and one txt file ('_stats_') containing intersection statistics.
 The two pdf files correspond to the statistics performed on the whole genome or at the level of the chromosomes.
 In the case of the chromosomes ('_by_chrom_' pdf file) the question is to test whether enrichments/depletions observed
 at a global level are also observed throughout chromosomes or whether some of them deviate from the general trend.

 -- If -\-more-keys is used additional region sets will be tested based on the associated key value.
 As an example, if -\-more-keys is set to the 'gene_biotype' (a key generally found in ensembl GTF), the
 region related to 'protein_coding', 'lncRNA' or any other values for that key will be retrieved merged and tested
 for enrichment.

 -- Use -\no-basic-feature if you want to perform enrichment analysis on focused annotations only (-\-more-bed or -\-more-key).

 -- TODO: This function does not support a mappability file at the moment...

 -- TODO: the png output by chromosomes is not functional at the moment.





-- We offer regular and markov shuffle, explain

-- intersection is computed by us.

-- we fit a neg binom if not markov

-- The goal of a minibatch is to save RAM. Increase the nb. of minibatches instead of the size.

-- You may need to use very small minibatches if you have large bed files (eg exons and introns)

Alternate shuffling method with Markov model of order 2
# Only use if you suspect there is a structure to the data. Not recommended in the general case.

-- excl : we must exclude the same regions from bedA and bedB because we do it by making fake
smaller chromosomes so they must be the same or we have differetn chromsizes

-- the fig gives for both stats esperance and sigma (error bars) on the shuffles, and next to it the actual value

 """


def make_parser():
    """The main parser."""
    # parser = OptionParser()
    parser = argparse.ArgumentParser(add_help=True)

    parser_grp = parser.add_argument_group('Arguments')

    parser_grp.add_argument('-i', '--inputfile',
                            help="Path to the GTF file. Default to STDIN",
                            default=sys.stdin,
                            metavar="GTF",
                            type=arg_formatter.FormattedFile(mode='r', file_ext=('gtf', 'gtf.gz')))

    parser_grp.add_argument('-o', '--outputdir',
                            help='Output directory name.',
                            metavar="DIR",
                            default="peak_annotation",
                            type=str)

    parser_grp.add_argument('-c', '--chrom-info',
                            help="Tabulated two-columns file. "
                                 "Chromosomes as column 1, sizes as column 2",
                            default=None,
                            metavar="TXT",
                            action=CheckChromFile,
                            required=False)

    # TODO : chromfile will return a file, use the arg_formatter module

    # QF My arguments
    parser_grp.add_argument('-nt', '--nb-threads',
                            help='Number of threads for multiprocessing.',
                            type=arg_formatter.ranged_num(0, None),
                            default=8,
                            required=False)

    parser_grp.add_argument('-s', '--seed',
                            help='Numpy random seed.',
                            type=arg_formatter.ranged_num(None, None),
                            default=42,
                            required=False)

    parser_grp.add_argument('-mn', '--minibatch-nb',
                            help='Number of minibatches of shuffles.',
                            type=arg_formatter.ranged_num(0, None),
                            default=8,
                            required=False)

    parser_grp.add_argument('-ms', '--minibatch-size',
                            help='Size of each minibatch, in number of shuffles.',
                            type=arg_formatter.ranged_num(0, None),
                            default=25,
                            required=False)

    parser_grp.add_argument('-e', '--bed-excl',
                            help='Exclusion file. The chromosomes will be shortened by this much for the shuffles of peaks and features.'
                                 ' (bed format).',
                            default=None,
                            metavar="BED",
                            type=arg_formatter.FormattedFile(mode='r', file_ext='bed'),
                            required=False)

    parser_grp.add_argument('-ma', '--use-markov',
                            help='Whether to use Markov shuffling or order 2 instead of independant shuffles of region lenghts and inter-region lengths.',
                            default=False,
                            type=bool,
                            required=False)

    parser_grp.add_argument('-p', '--peak-file',
                            help='The file containing the peaks/regions to be annotated.'
                                 ' (bed format).',
                            default=None,
                            metavar="BED",
                            type=arg_formatter.FormattedFile(mode='r', file_ext='bed'),
                            required=True)

    parser_grp.add_argument('--more-bed',
                            help="A list of bed files to be considered as additional genomic annotations.",
                            type=arg_formatter.FormattedFile(mode='r', file_ext='bed'),
                            nargs='*',
                            required=False)

    parser_grp.add_argument('-l', '--more-bed-labels',
                            help="A comma separated list of labels (see --more-bed)",
                            default=None,
                            type=str,
                            required=False)

    parser_grp.add_argument('-u', '--upstream',
                            help="Extend the TSS and TTS of in 5' by a given value.",
                            default=1000,
                            type=int,
                            required=False)

    parser_grp.add_argument('-d', '--downstream',
                            help="Extend the TSS and TTS of in  3' by a given value. ",
                            default=1000,
                            type=int,
                            required=False)

    parser_grp.add_argument('-pw', '--pdf-width',
                            help='Output pdf file width (inches).',
                            type=ranged_num(0, None),
                            default=None,
                            required=False)

    parser_grp.add_argument('-ph', '--pdf-height',
                            help='Output pdf file height (inches).',
                            type=ranged_num(0, None),
                            default=None,
                            required=False)

    parser_grp.add_argument('-m', '--more-keys',
                            help='A comma separated list of key used for labeling the genome. See Notes.',
                            type=str,
                            default=None,
                            required=False)

    parser_grp.add_argument('-n', '--no-basic-feature',
                            help="Don't compute statistics for genomic features but concentrates on --more-bed and --more-keys.",
                            action="store_true",
                            required=False)

    parser_grp.add_argument('-if', '--user-img-file',
                            help="Provide an alternative path for the main image.",
                            default=None,
                            type=argparse.FileType("w"),
                            required=False)

    parser_grp.add_argument('-pf', '--page-format',
                            help='Output file format.',
                            choices=['pdf', 'png'],
                            default='pdf',
                            required=False)

    parser_grp.add_argument('-dpi', '--dpi',
                            help='Dpi to use.',
                            type=ranged_num(0, None),
                            default=300,
                            required=False)

    parser_grp.add_argument('-r', '--order-bar',
                            help='The way bar should be ordered.',
                            choices=['log2_ratio', 'pval_binom'],
                            default='log2_ratio',
                            required=False)

    return parser


# -------------------------------------------------------------------------
# The command function
# -------------------------------------------------------------------------


#
#
# # TODO some placeholders for debugging in jupyter !!!!!!
# # TODO : see the denis formats, although my personal overlap functions will be
# # provided bedfiles, I'm not sure for here.
# inputfile=pybedtools.BedTool('example_1')
# outputdir=None
# peak_file=None
# more_bed=None
# more_bed_labels=None
# upstream=1000
# more_keys=None
# downstream=1000
# no_basic_feature=False
#
# pdf_width=None
# pdf_height=None
# chrom_info=None
# user_img_file=None
# page_format=None
# dpi=300
# order_bar=None
#
# nb_threads=8
# seed=42
# minibatch_nb=8
# minibatch_size=25
# bed_excl=None
# use_markov=False


# TODO I am going to add args, and check there are the same args here as in the argparser
def peak_anno(inputfile=None,
              outputdir=None,
              peak_file=None,
              more_bed=None,
              more_bed_labels=None,
              upstream=1000,
              more_keys=None,
              downstream=1000,
              no_basic_feature=False,
              pdf_width=None,
              pdf_height=None,
              chrom_info=None,
              user_img_file=None,
              page_format=None,
              dpi=300,
              order_bar=None,

              nb_threads=8,
              seed=42,
              minibatch_nb=8,
              minibatch_size=25,
              bed_excl=None,
              use_markov=False,

              ):
    """
    This function is intended to perform statistics on peak intersection. It will compare your peaks to
    classical features (e.g promoter, tts, gene body, UTR,...) and to sets of user provided peaks.
    """

    # Set random seed
    np.random.seed(seed)

    # Treat region_mid_point
    # TODO DONE RENAME
    # region_mid_point = peak_file # now we do not take only the midpoints
    peak_file = pybedtools.BedTool(peak_file)

    # -------------------------------------------------------------------------
    # If user wants no basic features (e.g prom, genes, exons) then he
    # needs to provide --more-keys or --more-bed
    # -------------------------------------------------------------------------

    if no_basic_feature:
        if more_keys is not None:
            if inputfile is None:
                message("If --more-keys is set you should provide a GTF",
                        type="ERROR")
        else:
            if more_bed is None:
                message("If --no-genomic-feature is set to True "
                        "provide --more-keys or --more-bed.",
                        type="ERROR")
    else:
        if inputfile is None:
            message("Please provide a GTF.",
                    type="ERROR")

        if chrom_info is None:
            message("Please provide a chromInfo file (--chrom-info)",
                    type="ERROR")

    # -------------------------------------------------------------------------
    # chrom_len will store the chromosome sizes.
    # -------------------------------------------------------------------------

    chrom_len = chrom_info_as_dict(chrom_info)

    # -------------------------------------------------------------------------
    # Read the gtf file and discard any records corresponding to chr not declared
    # in ChromInfo file. This only needs to be done if one want basic feature
    # (default) or more-keys (e.g gene_biotype)
    # -------------------------------------------------------------------------

    if not no_basic_feature or more_keys:
        gtf = GTF(inputfile).select_by_key("seqid", ",".join(chrom_len.keys()))

        if len(gtf) == 0:
            message("The GTF file does not contain any genomic feature "
                    "falling in chromosomes declared in chromInfo file.",
                    type="ERROR")

        chrom_list = gtf.get_chroms(nr=True)

        # -------------------------------------------------------------------------
        # Check chromosomes are defined in the chrom-info file
        # -------------------------------------------------------------------------

        for i in chrom_list:
            if i not in chrom_len:
                message("Chromosome " + " i from GTF is undefined in --chrom-info file.",
                        type="ERROR")

    # -------------------------------------------------------------------------
    # Check user provided annotations
    # -------------------------------------------------------------------------

    if more_bed is not None:

        if more_bed_labels is not None:

            more_bed_labels = more_bed_labels.split(",")

            for elmt in more_bed_labels:
                if not re.search("^[A-Za-z0-9_]+$", elmt):
                    message(
                        "Only alphanumeric characters and '_' allowed for --more-bed-labels",
                        type="ERROR")
            if len(more_bed_labels) != len(more_bed):
                message("--more-bed-labels: the number of labels should be"
                        " the same as the number of bed files "
                        "( see --bedAnnotationList).", type="ERROR")

            if len(more_bed_labels) != len(set(more_bed_labels)):
                message("Redundant labels not allowed.", type="ERROR")
        else:
            message(
                "--more-bed-labels should be set if --more-bed is used.",
                type="ERROR")

    # -------------------------------------------------------------------------
    # Preparing output files
    # -------------------------------------------------------------------------

    file_out_list = make_outdir_and_file(out_dir=outputdir,
                                         alist=["00_peak_anno_stats.txt",
                                                "00_peak_anno_diagrams." + page_format
                                                ],
                                         force=True)

    data_file, pdf_file = file_out_list

    if user_img_file is not None:

        os.unlink(pdf_file.name)
        pdf_file = user_img_file

        test_path = os.path.abspath(pdf_file.name)
        test_path = os.path.dirname(test_path)

        if not os.path.exists(test_path):
            os.makedirs(test_path)

    # -------------------------------------------------------------------------
    # Check chromosomes for peaks are defined in the chrom-info file
    # -------------------------------------------------------------------------

    chrom_list = set()
    for i in pybedtools.BedTool(peak_file):
        chrom_list.add(i.chrom)

    for i in chrom_list:
        if i not in chrom_len:
            message("Chromosome " + " i from GTF is undefined in --chrom-info file.",
                    type="ERROR")

    # -------------------------------------------------------------------------
    # Fill the dict with info about basic features include in GTF
    # -------------------------------------------------------------------------

    from functools import partial
    # Import the main function from the stats.intersect module
    from pygtftk.stats.intersect.overlap_stats_shuffling import compute_overlap_stats

    # PARTIAL TODO EXPLAIN
    overlap_partial = partial(compute_overlap_stats, chrom_len=chrom_len,
                              minibatch_size=minibatch_size, minibatch_nb=minibatch_nb,
                              bed_excl=bed_excl, use_markov_shuffling=use_markov,
                              nb_threads=nb_threads)
    # TODO DONE ALL OTHER REQUIRED ARGUMENTS (minibatch size, etc.)
    # bedA, # corresponds to the old argument 'peak_file=region_mid_point.fn'
    # bedB, # corresponds to the old argument 'feature_bo=gtf_sub_bed'

    # Initialize result dict
    hits = dict()

    # OLD CALLER
    # hits = _intersection_results(peak_file=region_mid_point.fn,
    #                              feature_bo=gtf_sub_bed,
    #                              my_dict=hits,
    #                              chrom_len=chrom_len,
    #                              ft_type="Intergenic")

    if not no_basic_feature:
        for feat_type in gtf.get_feature_list(nr=True):
            gtf_sub = gtf.select_by_key("feature", feat_type, 0)

            gtf_sub_bed = gtf_sub.to_bed(name=["transcript_id",
                                               "gene_id",
                                               "exon_id"]).sort().merge()  # merging bed file !

            # PERSONAL NOTE : gtf_sub_bed is already a BedTool object, no need to import it (I worked with filepaths previously)

            hits[feat_type] = overlap_partial(bedA=peak_file, bedB=gtf_sub_bed)

        # -------------------------------------------------------------------------
        # Get the intergenic regions
        # -------------------------------------------------------------------------

        gtf_sub_bed = gtf.get_intergenic(chrom_info,
                                         0,
                                         0,
                                         chrom_len.keys()).merge()

        hits["Intergenic"] = overlap_partial(bedA=peak_file, bedB=gtf_sub_bed)

        # -------------------------------------------------------------------------
        # Get the intronic regions
        # -------------------------------------------------------------------------

        gtf_sub_bed = gtf.get_introns()

        hits["Introns"] = overlap_partial(bedA=peak_file, bedB=gtf_sub_bed)

        # -------------------------------------------------------------------------
        # Get the promoter regions
        # -------------------------------------------------------------------------

        gtf_sub_bed = gtf.get_tss().slop(s=True,
                                         l=upstream,
                                         r=downstream,
                                         g=chrom_info.name).cut([0, 1, 2,
                                                                 3, 4, 5]).sort().merge()

        hits["Promoters"] = overlap_partial(bedA=peak_file, bedB=gtf_sub_bed)

        # -------------------------------------------------------------------------
        # Get the tts regions
        # -------------------------------------------------------------------------

        gtf_sub_bed = gtf.get_tts().slop(s=True,
                                         l=upstream,
                                         r=downstream,
                                         g=chrom_info.name).cut([0, 1, 2,
                                                                 3, 4, 5]).sort().merge()

        hits["Terminator"] = overlap_partial(bedA=peak_file, bedB=gtf_sub_bed)

    # -------------------------------------------------------------------------
    # if the user request --more-keys (e.g. gene_biotype)
    # -------------------------------------------------------------------------

    if more_keys is not None:

        more_keys_list = more_keys.split(",")

        if len(more_keys_list) > 50:
            message("The selected key in --more-keys should be "
                    "associated with less than 50 different values.",
                    type="ERROR")
        for user_key in more_keys_list:
            user_key_values = set(gtf.extract_data(user_key,
                                                   as_list=True,
                                                   hide_undef=True,
                                                   no_na=True,
                                                   nr=True))

            if len(user_key_values) > 50:
                message("The selected key in --more-keys "
                        "should be associated with less than 50 different values.",
                        type="ERROR")
            for val in user_key_values:

                gtf_sub = gtf.select_by_key(user_key, val, 0)

                if len(gtf_sub) > 0:
                    gtf_sub_bed = gtf_sub.to_bed(name=["transcript_id",
                                                       "gene_id",
                                                       "exon_id"]).sort().merge()  # merging bed file !
                    ft_type = ":".join([user_key, val])  # Key for the dictionary
                    hits[ft_type] = overlap_partial(bedA=peak_file,
                                                    bedB=gtf_sub_bed)

    # -------------------------------------------------------------------------
    # Process user defined annotations
    # -------------------------------------------------------------------------

    if more_bed is not None:
        message("Processing user-defined regions (bed format).")
        for bed_anno, bed_lab in zip(more_bed, more_bed_labels):

            chrom_list = set()
            for i in BedTool(bed_anno.name):
                chrom_list.add(i.chrom)

            for i in chrom_list:
                if i not in chrom_len:
                    message("Chromosome " + " i from GTF is undefined in " + bed_anno.name + " file.",
                            type="ERROR")

            hits[bed_lab] = overlap_partial(bedA=peak_file,
                                            bedB=BedTool(bed_anno.name))

    # ------------------ Treating the 'hits' dictionary --------------------- #

    if len(hits) == 0:
        message("No feature found.", type="ERROR")

    nb_peaks = str(len(peak_file))

    should_print_header = True

    for feature_type in hits.keys():

        current_dict = hits[feature_type]  # This is an ordered dict

        if should_print_header:
            header = [str(s) for s in hits[feat_type].keys()]

            data_file.write("\t".join(['feature_type'] + header) + "\n")
            should_print_header = False

        values = []
        for k, v in current_dict.items():
            values = values + [str(v)]

        data_file.write("\t".join([feature_type] + values) + "\n")

    close_properly(data_file)

    sys.exit()

    # -------------------------------------------------------------------------
    # Read the data set and plot it
    # -------------------------------------------------------------------------

    d = pd.read_csv(data_file.name, sep="\t", header=0)

    plot_results(d)


# NOTE : my code should output something very much like d, so the plotnine
# code below can be re-used as is


def plot_results(d):
    """
    Main plotting function by Q. Ferré and D. Puthier
    """

    if d.shape[0] == 0:
        message("No lines found in input file.",
                type="ERROR")

    # Save the data file
    d.to_csv(open(data_file.name, 'w'), sep="\t", header=True, index=False)

    # # DEBUG : load a result
    # # It's not the full result but  it will do
    # import pandas as pd
    # d = pd.read_csv('/home/ferre/Téléchargements/test/peak_annotation/peak_anno_stats_MINI.txt',
    # sep='\t')

    # -------------------------------------------------------------------------
    # Subset the data
    # -------------------------------------------------------------------------

    d_sub = d.copy()

    # # -------------------------------------------------------------------------
    # # Compute text position
    # # -------------------------------------------------------------------------
    #
    # max_y = max(d_sub['nb_intersections_true'].tolist() + d_sub['summed_bp_overlaps_true'].tolist())
    #
    # offset = 10 / 100 * max_y
    #
    # for i, _ in d_sub.iterrows():
    #     ## max_y to be use to plot pval
    #     max_y_col = max(d_sub.loc[i, 'nb_intersections_true'],
    #                     d_sub.loc[i, 'summed_bp_overlaps_true'])
    #
    #     d_sub.loc[i, 'y_log2_ratio'] = max_y_col + offset * 2.4
    #     d_sub.loc[i, 'y_pval'] = max_y_col + offset * 1.8
    #     d_sub.loc[i, 'y_text'] = max_y_col + offset / 10
    #
    #     ## y_lim to set diagram limits in y coords.
    #     d_sub.loc[i, 'y_lim'] = max_y + offset * 2.2

    # -------------------------------------------------------------------------
    # Melt the data frame
    # -------------------------------------------------------------------------

    # message('Melting.')

    # dm = d_sub.melt(id_vars=[x for x in d_sub.columns if x not in ['nb_intersections_true',
    #                                                                'Observed']],
    #                 value_vars=['nb_intersections_true', 'Expected'])
    #

    # dm = d_sub.melt()
    #
    # dm['variable'] = pd.Categorical(dm['variable'])
    #
    dm = d_sub
    #
    # dmp
    #
    # dmp = d_sub.melt(id_vars='feature_type')
    # dm

    # -------------------------------------------------------------------------
    # Order features levels (Categories) based on binom test
    # -------------------------------------------------------------------------

    # dm.loc[:, x_ft_type] = pd.Categorical(dm[x_ft_type].tolist())
    #
    #
    # levels_ordered = [x for _, x in sorted(zip(dm[order_bar].tolist(),
    #                                            dm[x_ft_type].tolist()),
    #                                        key=lambda x: x[0] if not math.isnan(x[0]) else 0,
    #                                        reverse=True)]
    # unique = list(OrderedDict.fromkeys(levels_ordered))
    #
    # dm[x_ft_type].cat.reorder_categories(unique, inplace=True)

    # -------------------------------------------------------------------------
    # Display bars
    # -------------------------------------------------------------------------

    message('Adding bar plot.')

    # -------------------------------------------------------------------------
    # Create a new plot
    # -------------------------------------------------------------------------

    def plot_this(statname):

        # -------------- First plot : number of intersections ---------------- #

        # Collect true and shuffled number of intersections
        data_ni = dm[['feature_type', statname + '_esperance_shuffled', statname + '_true']]
        maximum = data_ni[[statname + '_esperance_shuffled', statname + '_true']].max(axis=1)

        data_ni.columns = ['Feature', 'Shuffled', 'True']  # Rename columns
        dmm = data_ni.melt(id_vars='Feature')
        dmm.columns = ['Feature', 'Type', statname]

        # Create plot
        p = ggplot(dmm)

        # Bar plot of shuffled vs true
        aes_plot = aes(x='Feature', y=statname, fill='Type')
        p += geom_bar(mapping=aes_plot, stat='identity', alpha=0.6, position='dodge', show_legend=True, width=.6)

        # Add error bars for the standard deviation of the shuffles
        errorbar_mins = dm[statname + '_esperance_shuffled'] - np.sqrt(dm[statname + '_variance_shuffled'])
        errorbar_maxs = dm[statname + '_esperance_shuffled'] + np.sqrt(dm[statname + '_variance_shuffled'])

        # True values have no error
        na_series = pd.Series([np.nan] * len(errorbar_mins))
        errorbar_mins = errorbar_mins.append(na_series);
        errorbar_mins.index = range(len(errorbar_mins))
        errorbar_maxs = errorbar_maxs.append(na_series);
        errorbar_maxs.index = range(len(errorbar_maxs))

        p += geom_errorbar(aes(x='Feature', ymin=errorbar_mins, ymax=errorbar_maxs, fill='Type'), width=.5,
                           position=position_dodge(.6))

        # Text for the p-value
        text = dm[statname + '_pvalue'].append(na_series);
        text.index = range(len(text))
        text = text.apply(lambda x: 'p=' + '{0:.3g}'.format(x))  # Add 'p=' before and format the p value
        text_pos = (maximum + 0.05 * max(maximum)).append(na_series);
        text_pos.index = range(len(text_pos))
        aes_plot = aes(x='Feature', y=text_pos, label=text, fill='Type')
        p += geom_text(mapping=aes_plot, stat='identity', size=5)

        # Theme
        # p += theme(axis_text_x = element_text(angle = 90, hjust = 1))

        p += theme(legend_title=element_blank(),
                   legend_position="top",
                   legend_box_spacing=0.65,
                   legend_key_size=8,
                   legend_text=element_text(size=8),
                   legend_key=element_blank(),
                   axis_title_x=element_blank(),
                   axis_title_y=element_text(colour='#333333',
                                             size=8,
                                             hjust=4,
                                             angle=90,
                                             face="plain"),
                   axis_text_y=element_text(size=5,
                                            margin={'r': 0},
                                            angle=0),
                   axis_text_x=element_text(size=5,
                                            angle=45)
                   )


        # y axis in scientific notation and in log ?
        # TODO WARNING : If I do this, the error bars will not be properly positioned !
        #from plotnine import scale_y_log10
        #p += scale_y_log10(labels=scientific_format(digits=2))

        return p

    # Compute the plots for both statistics
    p1 = plot_this('nb_intersections') + ylab("Number of intersections")
    p2 = plot_this('summed_bp_overlaps') + ylab("Nb. of overlapping base pairs")

<<<<<<< HEAD

    # TODO : use log scale !!!!!! ??
=======
    # TODO : use log scale !!!!!!
>>>>>>> dbffc532

    #
    #
    # # -------------------------------------------------------------------------
    # # Set color scale
    # # -------------------------------------------------------------------------
    #
    # col_dict = {'Observed': 'blue',
    #             'Expected': '#8A8A8A',
    #             'Enrichment': '#990000',
    #             'Unchanged': '#000000',
    #             'Depletion': '#008800'}
    #
    # p += scale_fill_manual(values=col_dict)
    #
    # p += scale_color_manual(values=col_dict)
    #
    # p += guides(colour=False, fill=guide_legend(ncol=2, byrow=True))
    #
    # # p += scale_color_discrete(l=.4)
    #
    # # -------------------------------------------------------------------------
    # # y axis labels in scientific notation
    # # -------------------------------------------------------------------------
    #
    # p += scale_y_continuous(labels=scientific_format(digits=2))
    #
    # # -------------------------------------------------------------------------
    # # return
    # # -------------------------------------------------------------------------
    #

<<<<<<< HEAD







        #
        #
        # # -------------------------------------------------------------------------
        # # Set color scale
        # # -------------------------------------------------------------------------
        #
        # col_dict = {'Observed': 'blue',
        #             'Expected': '#8A8A8A',
        #             'Enrichment': '#990000',
        #             'Unchanged': '#000000',
        #             'Depletion': '#008800'}
        #
        # p += scale_fill_manual(values=col_dict)
        #
        # p += scale_color_manual(values=col_dict)
        #
        # p += guides(colour=False, fill=guide_legend(ncol=2, byrow=True))
        #
        # # p += scale_color_discrete(l=.4)
        #

        #
        # # -------------------------------------------------------------------------
        # # return
        # # -------------------------------------------------------------------------
        #

        #return (p1, p2)

=======
    # return (p1, p2)
>>>>>>> dbffc532

    # -------------------------------------------------------------------------
    #
    # Computing page size
    #
    # -------------------------------------------------------------------------

    nb_ft = len(list(d['feature_type'].unique()))

    if pdf_width is None:
        panel_width = 0.5
        pdf_width = panel_width * nb_ft

        if panel_width > 25:
            panel_width = 25
            message("Setting --pdf-width to 25 (limit)")

    if pdf_height is None:
        pdf_height = 5

    message("Page width set to " + str(pdf_width))
    message("Page height set to " + str(pdf_height))

    # -------------------------------------------------------------------------
    # Turn warning off. Both pandas and plotnine use warnings for deprecated
    # functions. I need to turn they off although I'm not really satisfied with
    # this solution...
    # -------------------------------------------------------------------------

    def fxn():
        warnings.warn("deprecated", DeprecationWarning)

    # -------------------------------------------------------------------------
    #
    # Saving
    #
    # -------------------------------------------------------------------------

    with warnings.catch_warnings():
        warnings.simplefilter("ignore")
        fxn()
        message("Saving diagram to file : " + pdf_file.name)
        message("Be patient. This may be long for large datasets.")

        # TODO : save plots for the two stats on two pages ? 'from plotnine.ggplot import save_as_pdf_pages'

        from plotnine.ggplot import save_as_pdf_pages

        save_as_pdf_pages(filename='pdf_file.name',
                          plots=[p1, p2],
                          width=pdf_width,
                          height=pdf_height,
                          dpi=dpi)
        # dm.to_csv(data_file, sep="\t", header=True, index=False)

    close_properly(pdf_file, data_file)


def main():
    """The main function."""

    myparser = make_parser()
    args = myparser.parse_args()
    args = dict(args.__dict__)
    peak_anno(**args)


if __name__ == '__main__':
    main()


else:

    # Do my unitary test here (in bash)
    # Add some doctests in the code itself (I think the module is already loaded, just write the doctests, check with Denis)

    test = '''

        #peak_anno: chr2 len
        @test "peak_anno_1" {
             result=`rm -Rf peak_annotation; gtftk peak_anno  -i pygtftk/data/simple_02/simple_02.gtf -p pygtftk/data/simple_02/simple_02_peaks.bed -c pygtftk/data/simple_02/simple_02.chromInfo -u 2 -d 2 -K peak_annotation`
          [ "$result" = "" ]
        }


        #peak_anno: all_chrom len
        @test "peak_anno_2" {
         result=`cat peak_annotation/00_peak_anno_stats_* | grep chr2 | cut -f 3 | sort | uniq | perl -npe 's/\\n/,/'`
          [ "$result" = "1700,400," ]
        }


        #peak_anno: all_chrom len
        @test "peak_anno_3" {
         result=`cat peak_annotation/00_peak_anno_stats_* | grep all_chrom | cut -f 3 | sort | uniq`
          [ "$result" = "1700" ]
        }

        #peak_anno: there are 11 guys (midpoints) intersecting CDS
        @test "peak_anno_4" {
         result=`grep -w CDS peak_annotation/00_peak_anno_stats_* | cut -f 6 | perl -npe 's/\\n/,/'`
          [ "$result" = "0,0,0,11,11,0," ]
        }


        #peak_anno: there is 59 guys (midpoints) intersecting intergenic regions (and 19 on chr1).
        @test "peak_anno_5" {
         result=`grep -i Interg peak_annotation/00_peak_anno_stats_* | cut -f 6 | perl -npe 's/\\n/,/'`
          [ "$result" = "0,0,40,19,59,0," ]
        }



        #peak_anno: size of intronic features is 21 bases
        @test "peak_anno_7" {
         result=`grep -i Introns peak_annotation/00_peak_anno_stats_* | cut -f 5 | sort | uniq | perl -npe 's/\\n/,/'`
          [ "$result" = "0,21," ]
        }


        #peak_anno: the size of all features (this has been checked)
        @test "peak_anno_8" {
         result=`cat peak_annotation/00_peak_anno_stats_* | cut -f 5 | sort -n | uniq | grep -v cov | perl -npe 's/\\n/,/'`
          [ "$result" = "0,21,48,53,92,100,113,187,200,300,400,700,1587," ]
        }

        #peak_anno: 40 peaks tested for chromosome 2
        @test "peak_anno_9" {
         result=`cut -f 1,2,4 peak_annotation/00_peak_anno_*txt | grep Promoter | grep chr2 | cut -f 3`
          [ "$result" -eq 40 ]
        }

        #peak_anno: 45 peaks on chromosome 1
        @test "peak_anno_10" {
         result=`cut -f 1,2,4 peak_annotation/00_peak_anno_*txt | grep Promoter | grep chr1 | cut -f 3`
          [ "$result" -eq 45 ]
        }

        #peak_anno: Chromosomal coverage of promoter is 48 on chr1
        @test "peak_anno_11" {
         result=`cut -f 1,2,5 peak_annotation/00_peak_anno_*txt | grep Promoter | grep chr1 | cut -f 3`
          [ "$result" -eq 48 ]
        }


        #peak_anno: Coverage of intergenic regions is 187 nuc
        @test "peak_anno_12" {
         result=`cut -f 1,2,5 peak_annotation/00_peak_anno_*txt | grep Inter | grep chr1 | cut -f 3`
          [ "$result" -eq 187 ]
        }

        #peak_anno: Number of peaks midpoints intersecting intergenic is 19
        @test "peak_anno_13" {
         result=`cut -f 1,2,6 peak_annotation/00_peak_anno_*txt | grep Inter | grep chr1 | cut -f 3`
          [ "$result" -eq 19 ]
        }


        #peak_anno: Coverage of intronic regions is 21 nuc
        @test "peak_anno_14" {
         result=`cut -f 1,2,5 peak_annotation/00_peak_anno_*txt | grep Intro | grep chr1 | cut -f 3`
          [ "$result" -eq 21 ]
        }

        #peak_anno: The number of peaks midpoints falling in introns is 1
        @test "peak_anno_15" {
         result=`cut -f 1,2,6 peak_annotation/00_peak_anno_*txt | grep Intro | grep chr1 | cut -f 3`
          [ "$result" -eq 1 ]
        }

        # This test does not test peak_anno and currently fail on some systems (issue 184). Its output is already git-controlled so skipping it allows to pursue on following tests.
        ##peak_anno: check more keys
        #@test "peak_anno_15a" {
        # result=`gtftk nb_exons -i pygtftk/data/simple_02/simple_02.gtf -g > pygtftk/data/simple_02/simple_02_nbe.gtf`
        #  [ "$result" = "" ]
        #}

        #peak_anno: check more keys
        @test "peak_anno_16" {
         result=`rm -Rf peak_annotation;  gtftk peak_anno  -i pygtftk/data/simple_02/simple_02_nbe.gtf -p pygtftk/data/simple_02/simple_02_peaks.bed  -K peak_annotation --more-keys nb_exons -c pygtftk/data/simple_02/simple_02.chromInfo`
          [ "$result" = "" ]
        }

        #peak_anno: check more keys
        @test "peak_anno_17" {
         result=`cat peak_annotation/*txt| grep "nb_exons"| wc -l`
          [ "$result" -eq 18 ]
        }

        #peak_anno: check more keys
        @test "peak_anno_18" {
         result=`cat peak_annotation/*txt| grep "nb_exons"| wc -l`
          [ "$result" -eq 18 ]
        }

        #peak_anno: check no basic feature
        @test "peak_anno_19" {
         result=`rm -Rf peak_annotation; gtftk peak_anno  -i pygtftk/data/simple_02/simple_02_nbe.gtf -p pygtftk/data/simple_02/simple_02_peaks.bed  -K peak_annotation --more-keys nb_exons -c pygtftk/data/simple_02/simple_02.chromInfo -n`
          [ "$result" = "" ]
        }

        #peak_anno: check no basic feature
        @test "peak_anno_20" {
         result=`cat peak_annotation/*txt|  wc -l`
          [ "$result" -eq 24 ]
        }
        '''

    cmd = CmdObject(name="peak_anno",
                    message="Statistics on bed file intersections with genomic features.",
                    parser=make_parser(),
                    fun=os.path.abspath(__file__),
                    desc=__doc__,
                    group="annotation",
                    notes=__notes__,
                    updated=__updated__,
                    test=test)<|MERGE_RESOLUTION|>--- conflicted
+++ resolved
@@ -790,12 +790,8 @@
     p1 = plot_this('nb_intersections') + ylab("Number of intersections")
     p2 = plot_this('summed_bp_overlaps') + ylab("Nb. of overlapping base pairs")
 
-<<<<<<< HEAD
 
     # TODO : use log scale !!!!!! ??
-=======
-    # TODO : use log scale !!!!!!
->>>>>>> dbffc532
 
     #
     #
@@ -828,7 +824,6 @@
     # # -------------------------------------------------------------------------
     #
 
-<<<<<<< HEAD
 
 
 
@@ -865,9 +860,6 @@
 
         #return (p1, p2)
 
-=======
-    # return (p1, p2)
->>>>>>> dbffc532
 
     # -------------------------------------------------------------------------
     #
