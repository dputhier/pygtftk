--- conflicted
+++ resolved
@@ -42,11 +42,8 @@
                                 "simple_03",
                                 "simple_04",
                                 "simple_05",
-<<<<<<< HEAD
                                 "simple_06",
-=======
                                 "mini_real_10M",
->>>>>>> cd51b12b
                                 "control_list"],
                             default="simple",
                             required=False)
