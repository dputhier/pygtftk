--- conflicted
+++ resolved
@@ -170,22 +170,13 @@
     [ $result -eq 27 ]
     }
     
-<<<<<<< HEAD
- 
-    #Check mini_real example.
-    @test "rm_dup_tss_4" {
-    result=$(gtftk get_example -d mini_real  | gtftk rm_dup_tss | gtftk select_by_key -t | gtftk 5p_3p_coord -n gene_name | cut -f2,4 | awk 'BEGIN{n=0};{ if($2=="PCDH15" && $1=="54801290"){n++}}END{print n}')
-    [ $result -eq 1 ]
-    }
 
-=======
     #Check with rmdup (now 1 tx with the same TSS)
     @test "rm_dup_tss_5" {
     result=$(gtftk get_example -d mini_real  | gtftk rm_dup_tss | gtftk select_by_key -t | gtftk 5p_3p_coord -n gene_name | cut -f2,4 | awk 'BEGIN{n=0};{ if($2=="PCDH15" && $1=="54801290"){n++}}END{print n}')
     [ $result -eq 1 ]
     }
         
->>>>>>> ce91a1c0
     """
 
     CmdObject(name="rm_dup_tss",
