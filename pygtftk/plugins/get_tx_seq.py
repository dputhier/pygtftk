--- conflicted
+++ resolved
@@ -42,14 +42,7 @@
                             help="Output FASTA file.",
                             default=sys.stdout,
                             metavar="FASTA",
-<<<<<<< HEAD
-                            type=FileWithExtension('w',
-                                                   valid_extensions=('\.[Ff][Aa][Ss][Tt][Aa]$',
-                                                                     '\.[Ff][Aa]$',
-                                                                     '\.[Ff][Nn]][Aa]$')))
-=======
                             type=arg_formatter.FormattedFile(mode='w', file_ext='fasta'))
->>>>>>> e34e0aad
 
     parser_grp.add_argument('-g', '--genome',
                             help="The genome in fasta format. Accept path with wildcards (e.g. *.fa).",
@@ -200,7 +193,6 @@
                                    as_list=True,
                                    no_na=True,
                                    nr=True)
-
     if len(nb_tx_after) != len(nb_tx_before):
         diff = list(set(nb_tx_before) - set(nb_tx_after))
         message("Some transcripts had"
