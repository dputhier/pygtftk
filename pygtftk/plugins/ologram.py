--- conflicted
+++ resolved
@@ -91,29 +91,14 @@
  Denis PUTHIER <denis.puthier@univ-amu.fr>.
  """
 
-<<<<<<< HEAD
-__notes__ = """
-=======
-__notes__ = chr_size_note() + """     
- -- OLOGRAM is multithreaded and can use many cores, most notably processing one batch
- of shuffles per core. Note that this can be RAM-intensive, on top of the base pygtftk
- processing of a full human GTF can require upwards of 8Gb.
- It is recommended you do not run other programs in the meantime on a laptop.
->>>>>>> 0297ad76
+__notes__ = chr_size_note() + """  
 
  Here is a quick example of command line :
 
-<<<<<<< HEAD
  gtftk ologram -z -w -q -c hg38 -p query.bed -\-more-bed A.bed B.bed -\-more-bed-multiple-overlap
 
  This will compute the overlspa of all sets given in --more-bed with the set given in -p, and with each other : for example quantify the enrichment
  of the overlaps [Query + A + ...], [Query + B + ...] and [Query + A + B]
-=======
- -- The program produces a pdf file and a tsv file ('_stats_') containing intersection statistics
- for the shuffled BEDs under H0 (peak_file and the considered genomic region are independant):
- number of intersections (N = number of lines in the bed intersect) and total number of overlapping
- base pairs (S).
->>>>>>> 0297ad76
 
  For more informations, please see the full documentation.
 
@@ -942,19 +927,12 @@
     # If multiple overlap was requested, process all the custom --more-bed
     if more_bed_multiple_overlap:
         hits['multiple_beds'] = overlap_partial(bedA=peak_file, bedsB=all_more_beds,
-<<<<<<< HEAD
-        ft_type=all_bed_labels,
-            multiple_overlap_target_combi_size = multiple_overlap_target_combi_size,
-            multiple_overlap_max_number_of_combinations = multiple_overlap_max_number_of_combinations,
-            multiple_overlap_custom_combis = multiple_overlap_custom_combis)
-
-
-=======
-                                                ft_type=all_bed_labels,
-                                                multiple_overlap_target_combi_size=multiple_overlap_target_combi_size,
-                                                multiple_overlap_max_number_of_combinations=multiple_overlap_max_number_of_combinations,
-                                                multiple_overlap_custom_combis=multiple_overlap_custom_combis)
->>>>>>> 0297ad76
+                ft_type=all_bed_labels,
+                multiple_overlap_target_combi_size = multiple_overlap_target_combi_size,
+                multiple_overlap_max_number_of_combinations = multiple_overlap_max_number_of_combinations,
+                multiple_overlap_custom_combis = multiple_overlap_custom_combis)
+
+
 
         # NOTE. In other cases, hits[feature_type] is a single dictionary giving
         # stats. In this case, it is a dictionary of dictionaries, one per set
@@ -1243,7 +1221,6 @@
 
         return p
 
-<<<<<<< HEAD
 
     def list_of_combis_to_nested_list(list_of_combis):
         """
@@ -1254,14 +1231,12 @@
         """
         combin = []
         for combi in list_of_combis:
-            combi_clean = combi.translate({ord(i): None for i in ['[',']',' ']}).split('+')
+            combi_clean = combi.translate({ord(i): None for i in ['[', ']', ' ']}).split('+')
             combin += [combi_clean]
         return combin
 
 
 
-=======
->>>>>>> 0297ad76
     def plot_multi_features(list_of_combis):
         """
         Turn a list of combinations (like ['A+B', 'A+B+C']) into a heatmap
@@ -1270,18 +1245,9 @@
         import itertools
         import pandas as pd
         import seaborn as sns
-<<<<<<< HEAD
    
         # Turn list of strings into nested list : remove '[]' and spaces and split combis
         combin = list_of_combis_to_nested_list(list_of_combis)
-=======
-
-        # Turn list of strings into nested list : remove '[]' and spaces and split combi
-        combin = []
-        for combi in list_of_combis:
-            combi_clean = combi.translate({ord(i): None for i in ['[', ']', ' ']}).split('+')
-            combin += [combi_clean]
->>>>>>> 0297ad76
 
         # Get all unique elements
         def get_unique_elements(combin):
