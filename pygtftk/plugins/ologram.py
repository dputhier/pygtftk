#!/usr/bin/env python

import argparse
import os
import re
import sys
import time
import warnings
from functools import partial

import numpy as np
import pandas as pd
import pybedtools
from plotnine import (ggplot, aes, position_dodge, ggtitle,
                      geom_bar, ylab, theme, element_blank,
                      element_text, geom_errorbar, theme_bw,
                      geom_label, save_as_pdf_pages, scale_fill_manual)

from pygtftk import arg_formatter
from pygtftk.bedtool_extension import BedTool
from pygtftk.cmd_object import CmdObject
from pygtftk.gtf_interface import GTF
from pygtftk.stats.intersect import read_bed_as_list as read_bed  # Only used here for exclusions
from pygtftk.stats.intersect.overlap_stats_shuffling import \
    compute_overlap_stats  # Main function from the stats.intersect module
from pygtftk.utils import chrom_info_as_dict
from pygtftk.utils import close_properly
from pygtftk.utils import make_outdir_and_file
from pygtftk.utils import make_tmp_file
from pygtftk.utils import message

__updated__ = "2019-03-18"
__doc__ = """

 OLOGRAM -- OverLap Of Genomic Regions Analysis using Monte Carlo. Ologram
 annotates peaks (in bed format) using (i) genomic features extracted
 from a GTF file (e.g promoter, tts, gene body, UTR...) (ii) genomic regions tagged with
  particular keys/values in a GTF file (e.g. gene_biotype "protein_coding",
  gene_biotype "LncRNA"...) or (iii) from a BED file (e.g. user-defined regions).

 Each couple peak file/region is randomly shuffled across the genome (inter-region
 lengths are considered). Then the probability of intersection under the null
 hypothesis (the peaks and this feature are independent) is deduced thanks to
 this Monte Carlo approach.

 The program will return statistics for both the number of intersections and the
 total lengths (in basepairs) of all intersections.

 Authors : Quentin Ferré <quentin.q.ferre@gmail.com>, Guillaume Charbonnier
 <guillaume.charbonnier@outlook.com> and Denis Puthier <denis.puthier@univ-amu.fr>.
 """

__notes__ = """
 -- Although ologram itself is not RAM-intensive, base pygtftk processing of a full human GTF can require upwards of 8Gb.
 It is recommended you do not run other programs in the meantime on a laptop.

 -- Genome size is computed from the provided chromInfo file (-c). It should thus only contain ordinary chromosomes.

 -- -\-chrom-info may also accept 'mm8', 'mm9', 'mm10', 'hg19', 'hg38', 'rn3' or 'rn4'. In this case the corresponding
 size of conventional chromosomes are used. ChrM is not used.

 -- The program produces a pdf file and a txt file ('_stats_') containing intersection statistics
 for the shuffled BEDs under H0 (peak_file and the considered genomic region are independant):
 number of intersections (= number of lines in the bed intersect) and total number of overlapping
 base pairs.

 The output figure gives, for both statistics, esperance and standard deviation (error bars)
 in the shuffles compared to the actual values.

 It also gives, under the 'fit' label for each statistic, the goodness of fit of the statistic under (H0)
 to a Negative Binomial assessed by a Cramer's V score (fit_quality gives 1-V ; as per Cramer (1948) a good fit
 should have a fit quality above (1 - 0.25 = 0.75) if your nb. of shuffles is in the hundreds, but closer to 0.9
 if it is in the thousands or above.

 The p-value of the true intersection under the distribution characterized by the shuffles is also given, under 'p_value'.
 Finally, the log2 fold change between true and shuffles is also given.

 -- If -\-more-keys is used additional region sets will be tested based on the associated key value.
 As an example, if -\-more-keys is set to the 'gene_biotype' (a key generally found in ensembl GTF), the
 region related to 'protein_coding', 'lncRNA' or any other values for that key will be retrieved merged and tested
 for enrichment.

 -- Use -\-no-basic-feature if you want to perform enrichment analysis on focused annotations only (-\-more-bed or -\-more-key).

 -- The goal of the minibatches is to save RAM. You should increase the number of minibatches, instead of their size.
 You may need to use very small minibatches if you have large sets of regions.

 -- You can exclude regions from the shuffling. This is done by shuffling across a concatenated "sub-genome" obtained by removing
 the excluded regions, but the same ones will be excluded from the peak_file and the GTF.
 This in Beta for now and can be very time-consuming (minutes or hours), especially if you have few CPU cores.
 Try using an exclusion file that is as small (around a thousand elements) as possible.

 -- BETA : About -\-use-markov. This arguments control whether to use Markov model realisations (of order 2) instead of independant shuffles
<<<<<<< HEAD
 for respectively region lengths and inter-region lengths. This can better capture the structure of the genomic reions repartitions. This is not recommended in the general case and can *very* time-consuming (hours).
=======
 for respectively region lengths and inter-region lengths. This can better capture the structure of the genomic reions repartitions.
 This is not recommended in the general case and can be *very* time-consuming (hours).
>>>>>>> 8bff2d8d

 """


def make_parser():
    """The main argument parser."""
    parser = argparse.ArgumentParser(add_help=True)

    parser_grp = parser.add_argument_group('Arguments')

    # --------------------- Main arguments ----------------------------------- #

    parser_grp.add_argument('-i', '--inputfile',
                            help="Path to the GTF file. Defaults to STDIN",
                            default=sys.stdin,
                            metavar="GTF",
                            type=arg_formatter.FormattedFile(mode='r', file_ext=('gtf', 'gtf.gz')),
                            required=False)

    parser_grp.add_argument('-c', '--chrom-info',
                            help="Tabulated two-columns file. "
                                 "Chromosomes as column 1, sizes as column 2",
                            default=None,
                            metavar="TXT",
                            action=arg_formatter.CheckChromFile,
                            required=False)

    parser_grp.add_argument('-p', '--peak-file',
                            help='The file containing the peaks/regions to be annotated.'
                                 ' (bed format).',
                            default=None,
                            metavar="BED",
                            type=arg_formatter.FormattedFile(mode='r', file_ext='bed'),
                            required=True)

    # --------------------- More regions ------------------------------------- #

    parser_grp.add_argument('-b', '--more-bed',
                            help="A list of bed files to be considered as additional genomic annotations.",
                            type=arg_formatter.FormattedFile(mode='r', file_ext='bed'),
                            nargs='*',
                            required=False)

    parser_grp.add_argument('-l', '--more-bed-labels',
                            help="A comma separated list of labels (see --more-bed)",
                            default=None,
                            type=str,
                            required=False)

    parser_grp.add_argument('-e', '--bed-excl',
                            help='Exclusion file. The chromosomes will be shortened by this much for the shuffles of peaks and features. Can take a long time.'
                                 ' (bed format).',
                            default=None,
                            metavar="BED",
                            type=arg_formatter.FormattedFile(mode='r', file_ext='bed'),
                            required=False)

    parser_grp.add_argument('-u', '--upstream',
                            help="Extend the TSS and TTS of in 5' by a given value.",
                            default=1000,
                            type=int,
                            required=False)

    parser_grp.add_argument('-d', '--downstream',
                            help="Extend the TSS and TTS of in  3' by a given value. ",
                            default=1000,
                            type=int,
                            required=False)

    parser_grp.add_argument('-m', '--more-keys',
                            help='A comma separated list of key used for labeling the genome. See Notes.',
                            type=str,
                            default=None,
                            required=False)

    parser_grp.add_argument('-n', '--no-basic-feature',
                            help="No statistics for basic features of GTF. Concentrates on --more-bed and --more-keys.",
                            action="store_true",
                            required=False)

    # --------------------- Backend ------------------------------------------ #

    parser_grp.add_argument('-k', '--nb-threads',
                            help='Number of threads for multiprocessing.',
                            type=arg_formatter.ranged_num(0, None),
                            default=8,
                            required=False)

    parser_grp.add_argument('-s', '--seed',
                            help='Numpy random seed.',
                            type=arg_formatter.ranged_num(None, None),
                            default=42,
                            required=False)

    parser_grp.add_argument('-mn', '--minibatch-nb',
                            help='Number of minibatches of shuffles.',
                            type=arg_formatter.ranged_num(0, None),
                            default=10,
                            required=False)

    parser_grp.add_argument('-ms', '--minibatch-size',
                            help='Size of each minibatch, in number of shuffles.',
                            type=arg_formatter.ranged_num(0, None),
                            default=20,
                            required=False)

    parser_grp.add_argument('-ma', '--use-markov',
<<<<<<< HEAD
                            help='Whether to use Markov model (order 2) realisations instead of independant shuffles. See notes.',
=======
                            help='Whether to use Markov model realisations (order 2) instead of independant shuffles. See notes.',
>>>>>>> 8bff2d8d
                            action='store_true',
                            required=False)

    # --------------------- Output ------------------------------------------- #

    parser_grp.add_argument('-o', '--outputdir',
                            help='Output directory name.',
                            metavar="DIR",
                            default="ologram_output",
                            type=str)

    parser_grp.add_argument('-pw', '--pdf-width',
                            help='Output pdf file width (inches).',
                            type=arg_formatter.ranged_num(0, None),
                            default=None,
                            required=False)

    parser_grp.add_argument('-ph', '--pdf-height',
                            help='Output pdf file height (inches).',
                            type=arg_formatter.ranged_num(0, None),
                            default=None,
                            required=False)

    parser_grp.add_argument('-if', '--user-img-file',
                            help="Provide an alternative path for the main image. ",
                            default=None,
                            nargs=None,
                            type=arg_formatter.FormattedFile(mode='w', file_ext='pdf'),
                            required=False)

    parser_grp.add_argument('-x', '--no-pdf',
                            help="Do not produce any image file. ",
                            action='store_true',
                            required=False)

    parser_grp.add_argument('-tp', '--tsv-file-path',
                            help="Provide an alternative path for text output file.",
                            default=None,
                            type=arg_formatter.FormattedFile(mode='w', file_ext='txt'),
                            required=False)

    parser_grp.add_argument('-dpi', '--dpi',
                            help='Dpi to use.',
                            type=arg_formatter.ranged_num(0, None),
                            default=300,
                            required=False)

    # --------------------- Other input arguments----------------------------- #

    parser_grp.add_argument('-z', '--no-gtf',
                            help="No gtf file is provide as input.",
                            action='store_true',
                            required=False)

    parser_grp.add_argument('-f', '--force-chrom-gtf',
                            help="Discard silently, from GTF, genes outside chromosomes defined in --chrom-info.",
                            action='store_true',
                            required=False)

    parser_grp.add_argument('-w', '--force-chrom-peak',
                            help="Discard silently, from --peak-file, peaks outside chromosomes defined in --chrom-info.",
                            action='store_true',
                            required=False)

    parser_grp.add_argument('-q', '--force-chrom-more-bed',
                            help="Discard silently, from --more-bed files, regions outside chromosomes defined in --chrom-info.",
                            action='store_true',
                            required=False)
    return parser


# -------------------------------------------------------------------------
# The command function
# -------------------------------------------------------------------------


def ologram(inputfile=None,
            outputdir=None,
            peak_file=None,
            chrom_info=None,
            tsv_file_path=None,
            more_bed=None,
            more_bed_labels=None,
            no_gtf=False,
            upstream=1000,
            more_keys=None,
            downstream=1000,
            no_basic_feature=False,
            bed_excl=None,
            use_markov=False,
            no_pdf=None,
            pdf_width=5,
            pdf_height=5,
            force_chrom_gtf=False,
            force_chrom_peak=False,
            force_chrom_more_bed=False,
            user_img_file=None,
            dpi=300,
            nb_threads=8,
            seed=42,
            minibatch_nb=8,
            minibatch_size=25,
            ):
    """
    This function is intended to perform statistics on peak intersection. It will compare your peaks to
    classical features (e.g promoter, tts, gene body, UTR,...) and to sets of user provided peaks.
    """

    # -------------------------------------------------------------------------
    # Set random seed
    # -------------------------------------------------------------------------

    np.random.seed(seed)

    # -------------------------------------------------------------------------
    # Are we using Markov model realisations instead of shuffling ?
    # If yes, send a warning to the user.
    # -------------------------------------------------------------------------

    if use_markov:
        message('Using Markov order 2 shuffling.', type='INFO')
        message(
            'Markov-based null is still in beta at the moment and tends to biais the "null" hypothesis towards association.',
            type='WARNING')

    # -------------------------------------------------------------------------
    # If the user wishes, don't provide a GTF to the tool
    # -------------------------------------------------------------------------

    if no_gtf:
        if more_keys is not None:
            message("If --more-keys should be used with a GTF.",
                    type="ERROR")
        if no_basic_feature:
            message("If --no-basic-feature should be used with a GTF.",
                    type="ERROR")
        if more_bed is None:
            message("If --no-gtf is set to True provide --more-bed.",
                    type="ERROR")

    # -------------------------------------------------------------------------
    # If user wants no basic features (e.g prom, genes, exons) then he
    # needs to provide --more-keys or --more-bed
    # -------------------------------------------------------------------------

    if no_basic_feature:
        if more_keys is not None:
            if inputfile is None:
                message("If --more-keys is set you should provide a GTF",
                        type="ERROR")
        else:
            if more_bed is None:
                message("If --no-genomic-feature is set to True "
                        "provide --more-keys or --more-bed.",
                        type="ERROR")
    else:
        if inputfile is None:
            message("Please provide a GTF.",
                    type="ERROR")

        if chrom_info is None:
            message("Please provide a chromInfo file (--chrom-info)",
                    type="ERROR")

    # -------------------------------------------------------------------------
    # chrom_len will store the chromosome sizes.
    # -------------------------------------------------------------------------

    chrom_len = chrom_info_as_dict(chrom_info)

    # -------------------------------------------------------------------------
    # Load the peak file as pybedtools.BedTool object
    # -------------------------------------------------------------------------

    peak_file = pybedtools.BedTool(peak_file.name)

    # -------------------------------------------------------------------------
    # Check chromosomes for peaks are defined in the chrom-info file
    # Depending on force_chrom_peak, peaks undefined in peak_file may
    # be silently removed.
    # -------------------------------------------------------------------------

    peak_chrom_list = set()

    for i in pybedtools.BedTool(peak_file):
        peak_chrom_list.add(i.chrom)

    if not force_chrom_peak:
        for i in peak_chrom_list:
            if i not in chrom_len:
                msg = "Chromosome " + str(i) + " from peak file is undefined in --chrom-info file. "
                message(msg + 'Please fix --chrom-info file or use --force-chrom-peak.',
                        type="ERROR")
    else:
        peak_file_sub = make_tmp_file(prefix='peaks_x_chrom_info', suffix='.bed')

        for i in peak_file:
            if i.chrom in chrom_len:
                peak_file_sub.write("\t".join(i.fields) + "\n")

        peak_file_sub.close()
        peak_file = BedTool(peak_file_sub.name)

    # -------------------------------------------------------------------------
    # Sort and merge the peaks
    # -------------------------------------------------------------------------
    # Just in case it was not, sort and merge the file.
    # In any case, it should be short compared to the
    # expected total running time.
    peak_file = peak_file.sort().merge()

    # -------------------------------------------------------------------------
    # Region exclusion
    # -------------------------------------------------------------------------

    # If there is an exclusion of certain regions to be done, do it.
    # Here, we do exclusion on the peak file ('bedA') and the chrom sizes.
    # Exclusion on the other bed files or gtf extracted bed files ('bedB') is
    # done once we get to them.
    # overlap_stats_shuffling() will handle that, with the same condition : that bed_excl != None

    # WARNING : do not modify chrom_info or peak_file afterwards !
    # We can afford to modify chrom_len because we only modify its values, and the
    # rest of the ologram code relies otherwise only on its keys.

    if bed_excl is not None:
        # Treating bed_excl once and for all : turning it into a pybedtools file, merging it and sorting it.
        # NOTE This will prevent later conflicts, if two different pybedtools objects try to access it.
        bed_excl = pybedtools.BedTool(bed_excl)
        bed_excl = bed_excl.sort().merge()
        # Split in its constituent commands in case of very large files

        exclstart = time.time()
        message('Exclusion BED found, proceeding on the BED peaks file. This may take a few minutes.', type='INFO')

        chrom_len = read_bed.exclude_chromsizes(bed_excl, chrom_len)  # Shorten the chrom_len only once, and separately
        peak_file = read_bed.exclude_concatenate(pybedtools.BedTool(peak_file), bed_excl, nb_threads)

        exclstop = time.time()
        message('Exclusion completed for the BED PEAKS file in ' + str(exclstop - exclstart) + ' s', type='DEBUG')

    # -------------------------------------------------------------------------
    # Read the gtf file and discard any records corresponding to chr not declared
    # in ChromInfo file. This only needs to be done if one want basic feature
    # (default) or more-keys (e.g gene_biotype)
    # -------------------------------------------------------------------------

    if not no_gtf:
        if not no_basic_feature or more_keys:
            gtf = GTF(inputfile)
            gtf_chrom_list = gtf.get_chroms(nr=True)

            # -------------------------------------------------------------------------
            # Check chromosomes from the GTF are defined in the chrom-info file
            # -------------------------------------------------------------------------

            if not force_chrom_gtf:
                for i in gtf_chrom_list:
                    if i not in chrom_len:
                        msg = "Chromosome " + str(i) + " from GTF is undefined in --chrom-info file. "
                        message(msg + "Please check your --chrom-info file or use --force-chrom-gtf",
                                type="ERROR")

            # -------------------------------------------------------------------------
            # Subset the GTF using chromosomes defined in chrom-info file.
            # -------------------------------------------------------------------------

            gtf = gtf.select_by_key("seqid", ",".join(chrom_len.keys()))

            if len(gtf) == 0:
                message("The GTF file does not contain any genomic feature "
                        "falling in chromosomes declared in --chrom-info.",
                        type="ERROR")

    # -------------------------------------------------------------------------
    # Check user provided annotations
    # -------------------------------------------------------------------------

    if more_bed is not None:

        if more_bed_labels is not None:

            more_bed_labels = more_bed_labels.split(",")

            for elmt in more_bed_labels:
                if not re.search("^[A-Za-z0-9_]+$", elmt):
                    message(
                        "Only alphanumeric characters and '_' allowed for --more-bed-labels",
                        type="ERROR")
            if len(more_bed_labels) != len(more_bed):
                message("--more-bed-labels: the number of labels should be"
                        " the same as the number of bed files "
                        "("
                        "see --more-bed-labels).", type="ERROR")

            if len(more_bed_labels) != len(set(more_bed_labels)):
                message("Redundant labels not allowed.", type="ERROR")
        else:
            message(
                "--more-bed-labels should be set if --more-bed is used.",
                type="ERROR")

    # -------------------------------------------------------------------------
    # Preparing output files
    # -------------------------------------------------------------------------

    file_out_list = make_outdir_and_file(out_dir=outputdir,
                                         alist=["00_ologram_stats.tsv",
                                                "00_ologram_diagrams.pdf"
                                                ],
                                         force=True)

    data_file, pdf_file = file_out_list

    if no_pdf:
        if user_img_file:
            os.unlink(user_img_file.name)
        os.unlink(pdf_file.name)
        pdf_file = None
    else:
        if user_img_file is not None:

            os.unlink(pdf_file.name)
            pdf_file = user_img_file

            test_path = os.path.abspath(pdf_file.name)
            test_path = os.path.dirname(test_path)

            if not os.path.exists(test_path):
                os.makedirs(test_path)

    if tsv_file_path is not None:

        os.unlink(data_file.name)
        data_file = tsv_file_path

        test_path = os.path.abspath(data_file.name)
        test_path = os.path.dirname(test_path)

        if not os.path.exists(test_path):
            os.makedirs(test_path)

    # -------------------------------------------------------------------------
    # Fill the dict with info about basic features included in GTF
    # -------------------------------------------------------------------------

    # Prepare a partial call with all fixed parameters (ie. everything except
    # the two bed files) for code legibility.
    overlap_partial = partial(compute_overlap_stats, chrom_len=chrom_len,
                              minibatch_size=minibatch_size, minibatch_nb=minibatch_nb,
                              bed_excl=bed_excl, use_markov_shuffling=use_markov,
                              nb_threads=nb_threads)

    # Initialize result dict
    hits = dict()

    if not no_gtf:
        if not no_basic_feature:
            for feat_type in gtf.get_feature_list(nr=True):
                message("Processing " + str(feat_type), type="INFO")
                gtf_sub = gtf.select_by_key("feature", feat_type, 0)
                gtf_sub_bed = gtf_sub.to_bed(name=["transcript_id",
                                                   "gene_id",
                                                   "exon_id"]).sort().merge()  # merging bed file !
                tmp_file = make_tmp_file(prefix=str(feat_type), suffix='.bed')
                gtf_sub_bed.saveas(tmp_file.name)

                del gtf_sub

                hits[feat_type] = overlap_partial(bedA=peak_file, bedB=gtf_sub_bed)

            # -------------------------------------------------------------------------
            # Get the intergenic regions
            # -------------------------------------------------------------------------

            message("Processing intergenic regions", type="INFO")
            gtf_sub_bed = gtf.get_intergenic(chrom_info,
                                             0,
                                             0,
                                             chrom_len.keys()).merge()

            hits["Intergenic"] = overlap_partial(bedA=peak_file, bedB=gtf_sub_bed)

            # -------------------------------------------------------------------------
            # Get the intronic regions
            # -------------------------------------------------------------------------

            message("Processing on : Introns", type="INFO")
            gtf_sub_bed = gtf.get_introns()

            hits["Introns"] = overlap_partial(bedA=peak_file, bedB=gtf_sub_bed)

            # -------------------------------------------------------------------------
            # Get the promoter regions
            # -------------------------------------------------------------------------

            message("Processing promoters", type="INFO")
            gtf_sub_bed = gtf.get_tss().slop(s=True,
                                             l=upstream,
                                             r=downstream,
                                             g=chrom_info.name).cut([0, 1, 2,
                                                                     3, 4, 5]).sort().merge()

            hits["Promoters"] = overlap_partial(bedA=peak_file, bedB=gtf_sub_bed)

            # -------------------------------------------------------------------------
            # Get the tts regions
            # -------------------------------------------------------------------------

            message("Processing terminator", type="INFO")
            gtf_sub_bed = gtf.get_tts().slop(s=True,
                                             l=upstream,
                                             r=downstream,
                                             g=chrom_info.name).cut([0, 1, 2,
                                                                     3, 4, 5]).sort().merge()

            hits["Terminator"] = overlap_partial(bedA=peak_file, bedB=gtf_sub_bed)

        # -------------------------------------------------------------------------
        # if the user request --more-keys (e.g. gene_biotype)
        # -------------------------------------------------------------------------

        if more_keys is not None:

            more_keys_list = more_keys.split(",")

            if len(more_keys_list) > 50:
                message("The selected key in --more-keys should be "
                        "associated with less than 50 different values.",
                        type="ERROR")

            for user_key in more_keys_list:
                user_key_values = set(gtf.extract_data(user_key,
                                                       as_list=True,
                                                       hide_undef=True,
                                                       no_na=True,
                                                       nr=True))

                if len(user_key_values) > 50:
                    message("The selected key in --more-keys "
                            "should be associated with less than 50 different values.",
                            type="ERROR")

                for val in user_key_values:

                    gtf_sub = gtf.select_by_key(user_key, val, 0)

                    if len(gtf_sub) > 0:
                        gtf_sub_bed = gtf_sub.to_bed(name=["transcript_id",
                                                           "gene_id",
                                                           "exon_id"]).sort().merge()  # merging bed file !
                        del gtf_sub
                        ft_type = ":".join([user_key, val])  # Key for the dictionary
                        hits[ft_type] = overlap_partial(bedA=peak_file,
                                                        bedB=gtf_sub_bed)
                        message("Processing " + str(ft_type), type="INFO")

    # -------------------------------------------------------------------------
    # Process user defined annotations
    # -------------------------------------------------------------------------

    if more_bed is not None:
        message("Processing user-defined regions (bed format).")
        for bed_anno, bed_lab in zip(more_bed, more_bed_labels):
            message("Processing " + str(bed_lab), type="INFO")

            if not force_chrom_more_bed:
                chrom_list = set()
                for i in BedTool(bed_anno.name):
                    chrom_list.add(i.chrom)

                for i in chrom_list:
                    if i not in chrom_len:
                        message("Chromosome " + str(i) + " is undefined in --more-bed with label " + bed_lab + ".",
                                type="ERROR")
            else:
                bed_anno_sub = make_tmp_file(prefix='more_bed_x_chrom_info' + bed_lab, suffix='.bed')

                n = 0
                for i in BedTool(bed_anno.name):
                    if i.chrom in chrom_len:
                        bed_anno_sub.write("\t".join(i.fields) + "\n")
                        n += 1
                if n == 0:
                    msg = "The --more-bed file " + bed_lab + " is empty after checking for --chrom-info."
                    message(msg + "Please check your --chrom-info file or use --force-chrom-more-bed",
                            type="ERROR")

                bed_anno_sub.close()
                bed_anno = bed_anno_sub

            hits[bed_lab] = overlap_partial(bedA=peak_file,
                                            bedB=BedTool(bed_anno.name))

    # ------------------ Treating the 'hits' dictionary --------------------- #

    if len(hits) == 0:
        message("No feature found.", type="ERROR")

    ### Print the 'hits' dictionary into a tabulated file

    should_print_header = True

    for feature_type in hits.keys():

        current_dict = hits[feature_type]  # This is an ordered dict

        # First line should be a header
        if should_print_header:
            header = [str(s) for s in hits[feature_type].keys()]

            data_file.write("\t".join(['feature_type'] + header) + "\n")
            should_print_header = False

        values = []
        for k, v in current_dict.items():
            values = values + [str(v)]

        data_file.write("\t".join([feature_type] + values) + "\n")

    close_properly(data_file)

    # -------------------------------------------------------------------------
    # Read the data set and plot it
    # -------------------------------------------------------------------------

    d = pd.read_csv(data_file.name, sep="\t", header=0)

    if pdf_file is not None:
        plot_results(d, data_file, pdf_file, pdf_width, pdf_height, dpi)
        close_properly(pdf_file)
    close_properly(data_file)


def plot_results(d, data_file, pdf_file, pdf_width, pdf_height, dpi):
    """
    Main plotting function by Q. Ferré and D. Puthier
    """

    if d.shape[0] == 0:
        message("No lines found in input file.",
                type="ERROR")

    # Save the data file
    d.to_csv(open(data_file.name, 'w'), sep="\t", header=True, index=False)

    # -------------------------------------------------------------------------
    # Copy the data
    # -------------------------------------------------------------------------

    dm = d.copy()

    # -------------------------------------------------------------------------
    # Rename the feature type.
    # When --more-keys is used the key and value are separated by ":".
    # This give rise to long name whose display in the plot is ugly.
    # We can break these names using a "\n".
    # -------------------------------------------------------------------------

    dm["feature_type"] = [x.replace(":", "\n") for x in dm["feature_type"]]

    # -------------------------------------------------------------------------
    # Create a new plot
    # -------------------------------------------------------------------------

    message('Adding bar plot.')

    # This can be used to plot either 'summed_bp_overlaps' or 'nb_intersections'
    def plot_this(statname):

        # ------------------------- DATA PROCESSING -------------------------- #

        # Collect true and shuffled number of the stat being plotted
        data_ni = dm[['feature_type', statname + '_esperance_shuffled', statname + '_true']]
        maximum = data_ni[[statname + '_esperance_shuffled', statname + '_true']].max(axis=1)

        data_ni.columns = ['Feature', 'Shuffled', 'True']  # Rename columns

        # For later purposes (p-value display), collect the fold change.
        fc = data_ni['True'] / (data_ni['Shuffled'] + 1)

        # Now melt the dataframe
        dmm = data_ni.melt(id_vars='Feature')
        dmm.columns = ['Feature', 'Type', statname]

        # ------------------------- PLOTTING --------------------------------- #

        # Create plot
        p = ggplot(dmm)
        p += theme_bw()  # Add the black & white theme

        # Bar plot of shuffled vs true
        aes_plot = aes(x='Feature', y=statname, fill='Type')
        p += geom_bar(mapping=aes_plot, stat='identity', alpha=0.6, position='dodge', show_legend=True, width=.6)

        # Add error bars for the standard deviation of the shuffles
        errorbar_mins = dm[statname + '_esperance_shuffled'] - np.sqrt(dm[statname + '_variance_shuffled'])
        errorbar_maxs = dm[statname + '_esperance_shuffled'] + np.sqrt(dm[statname + '_variance_shuffled'])

        # True values have no error
        na_series = pd.Series([np.nan] * len(errorbar_mins))
        errorbar_mins = errorbar_mins.append(na_series)
        errorbar_mins.index = range(len(errorbar_mins))
        errorbar_maxs = errorbar_maxs.append(na_series)
        errorbar_maxs.index = range(len(errorbar_maxs))

        p += geom_errorbar(aes(x='Feature', ymin=errorbar_mins, ymax=errorbar_maxs, fill='Type'), width=.5,
                           position=position_dodge(.6), size=0.3)

        # Text for the p-value
        text = dm[statname + '_pvalue'].append(na_series)
        text.index = range(len(text))

        # Format the text
        def format_pvalue(x):
            if x == 0.0:
                r = 'p~0'  # If the p-value is ~0 (precision limit), say so
            else:
                r = 'p=' + '{0:.2g}'.format(x)  # Add 'p=' before and format the p value
            return r

        # Compute the colors for the text box : orange if significantly depleted,
        # green if significantly enriched, black otherwise. For display purposes,
        # p<0.05 counts as significant.
        signif_color = pd.Series(['#b3b3b3'] * len(text))
        for i in range(len(text)):
            if text[i] < 0.05:  # If significant
                if fc[i] < 1: signif_color[i] = '#ffa64d'
                if fc[i] > 1: signif_color[i] = '#6cc67b'

            if text[i] < 1E-10: # Moreover, if very significant
                if fc[i] < 1: signif_color[i] = '#cc6600'
                if fc[i] > 1: signif_color[i] = '#3c9040'

        text = text.apply(format_pvalue)
        text_pos = (maximum + 0.05 * max(maximum)).append(na_series)
        text_pos.index = range(len(text_pos))
        aes_plot = aes(x='Feature', y=text_pos, label=text)
        p += geom_label(mapping=aes_plot, stat='identity',
                        size=5, boxstyle='round', label_size=0.2,
                        color='white', fill=signif_color)

        # Theme
        p += theme(legend_title=element_blank(),
                   legend_position="top",
                   legend_box_spacing=0.65,
                   legend_key_size=8,
                   legend_text=element_text(size=8),
                   legend_key=element_blank(),
                   axis_title_x=element_blank(),
                   axis_title_y=element_text(colour='#333333',
                                             size=8,
                                             hjust=4,
                                             angle=90,
                                             face="plain"),
                   axis_text_y=element_text(size=5,
                                            margin={'r': 0},
                                            angle=0),
                   axis_text_x=element_text(size=5,
                                            angle=45)
                   )

        # Add a nicer set of colors.
        p += scale_fill_manual(values={'Shuffled': '#757575', 'True': '#0288d1'})

        return p

    # Compute the plots for both statistics
    p1 = plot_this('summed_bp_overlaps') + ylab("Nb. of overlapping base pairs") + ggtitle(
        'Total overlap length per region type')
    p2 = plot_this('nb_intersections') + ylab("Number of intersections") + ggtitle(
        'Total nb. of intersections per region type')

    # -------------------------------------------------------------------------
    # Computing page size
    # -------------------------------------------------------------------------

    nb_ft = len(list(d['feature_type'].unique()))

    if pdf_width is None:
        panel_width = 0.6
        pdf_width = panel_width * nb_ft

        if pdf_width > 25:
            pdf_width = 25
            message("Setting --pdf-width to 25 (limit)")

    if pdf_height is None:
        pdf_height = 5

    message("Page width set to " + str(pdf_width))
    message("Page height set to " + str(pdf_height))
    figsize = (pdf_width, pdf_height)

    # -------------------------------------------------------------------------
    # Turn warning off. Both pandas and plotnine use warnings for deprecated
    # functions. I need to turn they off although I'm not really satisfied with
    # this solution...
    # -------------------------------------------------------------------------

    def fxn():
        warnings.warn("deprecated", DeprecationWarning)

    # -------------------------------------------------------------------------
    # Saving
    # -------------------------------------------------------------------------

    with warnings.catch_warnings():
        warnings.simplefilter("ignore")
        fxn()

        message("Saving diagram to file : " + pdf_file.name)
        message("Be patient. This may be long for large datasets.")

        # NOTE : We must manually specify figure size with save_as_pdf_pages
        save_as_pdf_pages(filename=pdf_file.name,
                          plots=[p1 + theme(figure_size=figsize), p2 + theme(figure_size=figsize)],
                          width=pdf_width,
                          height=pdf_height,
                          dpi=dpi)


def main():
    """The main function."""

    myparser = make_parser()
    args = myparser.parse_args()
    args = dict(args.__dict__)
    ologram(**args)


if __name__ == '__main__':
    main()


else:

    # 'Bats' tests
    test = '''
        #ologram: get example files
        @test "ologram_0" {
             result=`gtftk get_example -d simple_02 -f '*'`
          [ "$result" = "" ]
        }

        #ologram: run on simple test file
        @test "ologram_1" {
             result=`rm -Rf ologram_output; gtftk ologram -i simple_02.gtf -p simple_02_peaks.bed -c simple_02.chromInfo -u 2 -d 2 -K ologram_output --no-date`
          [ "$result" = "" ]
        }

        #ologram: proper number of true intersections
        @test "ologram_2" {
         result=`cat ologram_output/00_ologram_stats.tsv | grep gene | cut -f 6`
          [ "$result" = "16" ]
        }

        #ologram: proper number of shuffled intersections
        @test "ologram_3" {
         result=`cat ologram_output/00_ologram_stats.tsv | grep gene | cut -f 2`
          [ "$result" = "14.97" ]
        }

        #ologram: overlapping bp
        @test "ologram_4" {
         result=`cat ologram_output/00_ologram_stats.tsv | grep gene | cut -f 12`
          [ "$result" = "75" ]
        }

        #ologram: shuffled overlapping bp
        @test "ologram_5" {
         result=`cat ologram_output/00_ologram_stats.tsv | grep gene | cut -f 8`
          [ "$result" = "61.35" ]
        }

        #ologram: shuffled overlapping bp variance
        @test "ologram_6" {
         result=`cat ologram_output/00_ologram_stats.tsv | grep gene | cut -f 9`
          [ "$result" = "32.94" ]
        }

        #ologram: shuffled overlapping bp fitting
        @test "ologram_7" {
         result=`cat ologram_output/00_ologram_stats.tsv | grep gene | cut -f 10`
          [ "$result" = "0.8227700000000001" ]
        }
        '''

    cmd = CmdObject(name="ologram",
                    message="Statistics on bed file intersections with genomic features.",
                    parser=make_parser(),
                    fun=os.path.abspath(__file__),
                    desc=__doc__,
                    group="annotation",
                    notes=__notes__,
                    updated=__updated__,
                    test=test)<|MERGE_RESOLUTION|>--- conflicted
+++ resolved
@@ -91,12 +91,9 @@
  Try using an exclusion file that is as small (around a thousand elements) as possible.
 
  -- BETA : About -\-use-markov. This arguments control whether to use Markov model realisations (of order 2) instead of independant shuffles
-<<<<<<< HEAD
- for respectively region lengths and inter-region lengths. This can better capture the structure of the genomic reions repartitions. This is not recommended in the general case and can *very* time-consuming (hours).
-=======
- for respectively region lengths and inter-region lengths. This can better capture the structure of the genomic reions repartitions.
+ for respectively region lengths and inter-region lengths. This can better capture the structure of the genomic regions repartitions.
  This is not recommended in the general case and can be *very* time-consuming (hours).
->>>>>>> 8bff2d8d
+
 
  """
 
@@ -204,11 +201,7 @@
                             required=False)
 
     parser_grp.add_argument('-ma', '--use-markov',
-<<<<<<< HEAD
-                            help='Whether to use Markov model (order 2) realisations instead of independant shuffles. See notes.',
-=======
                             help='Whether to use Markov model realisations (order 2) instead of independant shuffles. See notes.',
->>>>>>> 8bff2d8d
                             action='store_true',
                             required=False)
 
