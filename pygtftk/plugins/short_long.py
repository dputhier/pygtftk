# -*- coding: utf-8 -*-
<<<<<<< HEAD
""" Select the shortest mature transcript (i.e without introns) for each gene or the longest if the \
-l arguments is used. """
import os

__updated__ = "2018-01-25"
=======
from __future__ import print_function
>>>>>>> 8b00e334

import argparse
import sys

from pygtftk.arg_formatter import FileWithExtension
from pygtftk.cmd_object import CmdObject
from pygtftk.gtf_interface import GTF

__doc__ = """ Select the shortest mature transcript (i.e without introns) for each gene or the longest if the -l arguments is used. """

__updated__ = "2018-01-25"

__notes__ = ""


def make_parser():
    """parse"""
    parser = argparse.ArgumentParser(add_help=True)

    parser_grp = parser.add_argument_group('Argument')

    parser_grp.add_argument('-i', '--inputfile',
                            help="Path to the GTF file. Default to STDIN",
                            default=sys.stdin,
                            metavar="GTF",
                            type=FileWithExtension('r',
                                                   valid_extensions=('\.[Gg][Tt][Ff](\.[Gg][Zz])?$')))

    parser_grp.add_argument('-o', '--outputfile',
                            help="Output file.",
                            default=sys.stdout,
                            metavar="GTF",
                            type=FileWithExtension('w',
                                                   valid_extensions=('\.[Gg][Tt][Ff]$')))

    parser_grp.add_argument('-l', '--longs',
                            help="Take the longest transcript of each gene",
                            action="store_true")

    parser_grp.add_argument('-g', '--keep-gene-lines',
                            help="Add gene lines to the output",
                            action="store_true")

    return parser


def short_long(inputfile=None,
               outputfile=None,
               longs=None,
               keep_gene_lines=False,
               tmp_dir=None,
               logger_file=None,
               verbosity=0):
    """ Select the shortest transcript for each gene, Or the longuest if the \
-l arguments is used. """

    gtf = GTF(inputfile, check_ensembl_format=False)

    if longs:
        gtf = gtf.select_longuest_transcripts()
    else:
        gtf = gtf.select_shortest_transcripts()

    if not keep_gene_lines:
        gtf = gtf.select_by_key("feature", "gene", 1)

    gtf.write(outputfile,
              gc_off=True)


def main():
    """main"""

    myparser = make_parser()
    args = myparser.parse_args()
    args = dict(args.__dict__)
    short_long(**args)


if __name__ == '__main__':
    main()

else:
    test = """
    
    #Test number of output lines
    @test "short_long_1" {
    result=$(gtftk short_long -i pygtftk/data/simple_03/simple_short_long.gtf  -g | gtftk select_by_key -t | wc -l)
    [ $result -eq 11 ]
    }
    
    #Checks that the shortest transcripts have been selected (short)
    @test "short_long_2" {
    result=$(gtftk short_long -i pygtftk/data/simple_03/simple_short_long.gtf| grep -c -E 'G0001T002|G0002T002|G0003T002|G0006T002|G0008T002|G0011T001')
    [ $result -eq 22 ]
    }
    
    #Checks that the transcripts With the same tss are not present (short)
    @test "short_long_3" {
    result=$(gtftk short_long -i pygtftk/data/simple_03/simple_short_long.gtf | perl -ne 'print if (/(G0001T001)|(G0002T001)|(G0003T001)|(G0006T001)|(G0008T001)|(G0011T002)/)')
    [ -z $result ]
    }
    
    #Checks that the longest transcripts have been selected (long)
    @test "short_long_4" {
    result=$(gtftk short_long -i pygtftk/data/simple_03/simple_short_long.gtf -l | grep -c -E 'G0001T001|G0002T001|G0003T001|G0006T001|G0008T001|G0011T002')
    [ $result -eq 27 ]
    }
    
    #Checks that the transcripts With the same tss are not present (long)
    @test "short_long_5" {
    result=$(gtftk short_long -i pygtftk/data/simple_03/simple_short_long.gtf -l | perl -ne 'print if (/(G0001T002)|(G0002T002)|(G0003T002)|(G0006T002)|(G0008T002)|(G0011T001)/)')
    [ -z $result ]
    }


    #Test number of output lines (genes)
    @test "short_long_6" {
    result=$(gtftk short_long -i pygtftk/data/simple_03/simple_short_long.gtf  -g |  gtftk select_by_key -k feature -v gene| wc -l)
    [ $result -eq 11 ]
    }

    #Test number of output lines (genes)
    @test "short_long_7" {
    result=$(gtftk get_example -d mini_real  | gtftk feature_size -t mature_rna | gtftk short_long -l |  gtftk select_by_key -k gene_name -v ISG15 | gtftk select_by_key -t |  gtftk tabulate -H -k feat_size)
    [ $result -eq 788 ]
    }
    
    #Test number of output lines (genes)
    @test "short_long_8" {
    result=$(gtftk get_example -d mini_real  | gtftk feature_size -t mature_rna | gtftk short_long  |  gtftk select_by_key -k gene_name -v ISG15 | gtftk select_by_key -t |  gtftk tabulate -H -k feat_size)
    [ $result -eq 657 ]
    }


    #Test number of output lines (genes)
    @test "short_long_9" {
    result=$(gtftk get_example -d mini_real  | gtftk short_long -l |  gtftk feature_size -t mature_rna |  gtftk select_by_key -k gene_name -v AURKAIP1 | gtftk select_by_key --select-transcripts | gtftk tabulate -Hun -k feat_size)
    [ $result -eq 1072 ]
    }
    
    #Test number of output lines (genes)
    @test "short_long_10" {
    result=$(gtftk get_example -d mini_real  | gtftk short_long  |  gtftk feature_size -t mature_rna |  gtftk select_by_key -k gene_name -v AURKAIP1 | gtftk select_by_key --select-transcripts | gtftk tabulate -Hun -k feat_size)
    [ $result -eq 608 ]
    }
    
    """

    CmdObject(name="short_long",
              message="Get the shortest or longest transcript of each gene",
              parser=make_parser(),
              fun=os.path.abspath(__file__),
              group="selection",
              desc=__doc__,
              updated=__updated__,
              notes=__notes__,
              test=test)<|MERGE_RESOLUTION|>--- conflicted
+++ resolved
@@ -1,13 +1,11 @@
 # -*- coding: utf-8 -*-
-<<<<<<< HEAD
+from __future__ import print_function
+
 """ Select the shortest mature transcript (i.e without introns) for each gene or the longest if the \
 -l arguments is used. """
 import os
 
 __updated__ = "2018-01-25"
-=======
-from __future__ import print_function
->>>>>>> 8b00e334
 
 import argparse
 import sys
