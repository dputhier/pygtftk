--- conflicted
+++ resolved
@@ -93,17 +93,12 @@
 
 
 ffi.cdef("""
-
 /*
  * The structure that represents an attribute (key/value) in the last column of
  * a GTF file.
  */
 typedef struct ATTRIBUTE {
 	char *key, *value;
-<<<<<<< HEAD
-//	struct ATTRIBUTE *next;
-=======
->>>>>>> 2d5ba2a4
 } ATTRIBUTE;
 
 /*
@@ -423,11 +418,8 @@
 void clear_indexes(void);
 GTF_DATA *add_attr_column(GTF_DATA *gtf_data, char *inputfile_name, char *new_key);
 int int_array_test(int *pos, int size);
-<<<<<<< HEAD
-=======
 void *print_bed(GTF_DATA *gtf_data, char *output, int add_chr, char *keys, char *sep, char *more_info);
 
->>>>>>> 2d5ba2a4
 """)
 
 # ---------------------------------------------------------------
