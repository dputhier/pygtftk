--- conflicted
+++ resolved
@@ -458,10 +458,14 @@
         setattr(namespace, self.dest, values)
 
 
-<<<<<<< HEAD
-class bed6_or_bed3(argparse.Action):
-    """
-    Check the BED file exist and has proper format.
+# ---------------------------------------------------------------
+# Check all files exist in a glob
+# ---------------------------------------------------------------
+
+
+class globbedFileList(argparse.Action):
+    """
+    Check the files exist.
     """
 
     def __init__(self,
@@ -494,156 +498,6 @@
                  values,
                  option_string=None):
 
-        check_file_or_dir_exists(values)
-
-        try:
-            file_bo = BedTool(values)
-            a = len(file_bo)
-        except:
-            msg = "Unable to load file: " + values + "."
-            message(msg, type="ERROR")
-            sys.exit()
-
-        if len(file_bo) == 0:
-            msg = "It seems that file " + values + " is empty."
-            message(msg, type="ERROR")
-            sys.exit()
-
-        if file_bo.file_type != 'bed':
-            msg = "File {f} is not a valid bed file."
-            msg = msg.format(f=values)
-            message(msg, type="ERROR")
-            sys.exit()
-
-        names = set()
-
-        for line in file_bo:
-            if len(line.fields) not in [3, 6]:
-                message("File -- " + values + " --Need a BED6 or BED3 file.", type="ERROR")
-                sys.exit()
-
-            if len(line.fields) == 6:
-                if line.strand not in ['-', '+', '.']:
-                    message("File -- " + values + " -- strand is not in proper format", type="ERROR")
-                if line.name not in names:
-                    names.add(line.name)
-                else:
-                    message("File -- " + values + " -- Names (4th columns of the bed file) should be unambiguous.",
-                            type="ERROR")
-                    sys.exit()
-
-        # Add the attribute
-        setattr(namespace, self.dest, values)
-
-
-class BedFileList(argparse.Action):
-    """
-    Check the files exist.
-    """
-
-    def __init__(self,
-                 option_strings,
-                 dest,
-                 nargs=None,
-                 const=None,
-                 default=None,
-                 type=None,
-                 choices=None,
-                 required=False,
-                 help=None,
-                 metavar=None):
-        argparse.Action.__init__(self,
-                                 option_strings=option_strings,
-                                 dest=dest,
-                                 nargs=nargs,
-                                 const=const,
-                                 default=default,
-                                 type=type,
-                                 choices=choices,
-                                 required=required,
-                                 help=help,
-                                 metavar=metavar,
-                                 )
-
-    def __call__(self,
-                 parser,
-                 namespace,
-                 values,
-                 option_string=None):
-
-        values = glob.glob(values)
-
-        check_file_or_dir_exists(values)
-
-        values = [open(i, "r") for i in values]
-
-        for i in values:
-            try:
-                file_bo = BedTool(i)
-                a = len(file_bo)
-            except:
-                msg = "Unable to load file: " + i + "."
-            message(msg, type="ERROR")
-            sys.exit()
-
-            if len(file_bo) == 0:
-                msg = "It seems that file " + i + " is empty."
-                message(msg, type="ERROR")
-                sys.exit()
-
-            if file_bo.file_type != 'bed':
-                msg = "File {f} is not a valid bed file."
-                msg = msg.format(f=i)
-                message(msg, type="ERROR")
-                sys.exit()
-
-        # Add the attribute
-        setattr(namespace, self.dest, values)
-
-
-class fileList(argparse.Action):
-=======
-# ---------------------------------------------------------------
-# Check all files exist in a glob
-# ---------------------------------------------------------------
-
-
-class globbedFileList(argparse.Action):
->>>>>>> b68ede33
-    """
-    Check the files exist.
-    """
-
-    def __init__(self,
-                 option_strings,
-                 dest,
-                 nargs=None,
-                 const=None,
-                 default=None,
-                 type=None,
-                 choices=None,
-                 required=False,
-                 help=None,
-                 metavar=None):
-        argparse.Action.__init__(self,
-                                 option_strings=option_strings,
-                                 dest=dest,
-                                 nargs=nargs,
-                                 const=const,
-                                 default=default,
-                                 type=type,
-                                 choices=choices,
-                                 required=required,
-                                 help=help,
-                                 metavar=metavar,
-                                 )
-
-    def __call__(self,
-                 parser,
-                 namespace,
-                 values,
-                 option_string=None):
-
         if "*" in values:
             values = glob.glob(values)
         else:
