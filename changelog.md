--- conflicted
+++ resolved
@@ -5,7 +5,8 @@
 
 ### Bug Fixes
 
-<<<<<<< HEAD
+*   Fix merge_attr (#147).
+
 *   Fixed merged statistics calculation in *ologram_merge_runs*.
 
 *   Fixed memory leak in OLOGRAM's multiprocessing. RAM usage should decrease by 25-70% in certain cases.
@@ -18,6 +19,7 @@
 
 *   OLOGRAM will now also produce separate histograms for each combination length.
 
+*   The --chrom-file argument now accepts "mm8_ens", "mm9_ens", "mm10_ens", "hg19_ens", "hg38_ens", "rn3_ens" and "rn4_ens" which correspond to internal chromosome info files in ensembl format (i.e. no 'chr' prefix).
 ### Code changes
 
 *   Minor optimizations to overlap computing.
@@ -34,14 +36,6 @@
 
 *   OLOGRAM now has an argument to determine if certain sets within --more-beds should be kept intact during the shuffling.
 
-
-=======
-* Fix merge_attr (#147).
-
-### API/CLI Changes
-
-*   The --chrom-file argument now accepts "mm8_ens", "mm9_ens", "mm10_ens", "hg19_ens", "hg38_ens", "rn3_ens" and "rn4_ens" which correspond to internal chromosome info files in ensembl format (i.e. no 'chr' prefix).
->>>>>>> 0297ad76
 
 ## v1.2.7
 
